/* PSPP - a program for statistical analysis.
   Copyright (C) 1997-9, 2000, 2006, 2007, 2009 Free Software Foundation, Inc.

   This program is free software: you can redistribute it and/or modify
   it under the terms of the GNU General Public License as published by
   the Free Software Foundation, either version 3 of the License, or
   (at your option) any later version.

   This program is distributed in the hope that it will be useful,
   but WITHOUT ANY WARRANTY; without even the implied warranty of
   MERCHANTABILITY or FITNESS FOR A PARTICULAR PURPOSE.  See the
   GNU General Public License for more details.

   You should have received a copy of the GNU General Public License
   along with this program.  If not, see <http://www.gnu.org/licenses/>. */

#include <config.h>

#include <signal.h>
#include <stdio.h>
#include <stdlib.h>
#if HAVE_FPU_CONTROL_H
#include <fpu_control.h>
#endif
#if HAVE_FENV_H
#include <fenv.h>
#endif
#if HAVE_IEEEFP_H
#include <ieeefp.h>
#endif


#include <libpspp/i18n.h>
#include <data/dictionary.h>
#include <data/file-handle-def.h>
#include <libpspp/getl.h>
#include <data/file-name.h>
#include <data/procedure.h>
#include <data/settings.h>
#include <data/variable.h>
#include <gsl/gsl_errno.h>
#include <language/command.h>
#include <language/lexer/lexer.h>
#include <language/prompt.h>
#include <libpspp/compiler.h>
#include <libpspp/message.h>
#include <libpspp/version.h>
#include <math/random.h>
#include <output/output.h>
#include <ui/debugger.h>
#include <ui/terminal/msg-ui.h>
#include <ui/terminal/read-line.h>
#include <ui/terminal/terminal.h>
#include <ui/terminal/terminal-opts.h>
#include <ui/command-line.h>
#include <ui/source-init-opts.h>

#include "fatal-signal.h"
#include "progname.h"
#include "relocatable.h"

#include "gettext.h"
#define _(msgid) gettext (msgid)


static void fpu_init (void);
static void clean_up (void);

/* If a segfault happens, issue a message to that effect and halt */
void bug_handler(int sig);

/* Handle quit/term/int signals */
void interrupt_handler(int sig);
static struct dataset * the_dataset = NULL;

static struct lexer *the_lexer;
static struct source_stream *the_source_stream ;

const char *argp_program_version = version;
const char *argp_program_bug_address = PACKAGE_BUGREPORT;

/* Program entry point. */
int
main (int argc, char **argv)
{
  int *view_width_p, *view_length_p;
  struct command_line_processor *clp;
  set_program_name (argv[0]);

  signal (SIGABRT, bug_handler);
  signal (SIGSEGV, bug_handler);
  signal (SIGFPE, bug_handler);
  at_fatal_signal (clean_up);

  i18n_init ();
  fpu_init ();
  gsl_set_error_handler_off ();

  outp_init ();
  fn_init ();
  fh_init ();
  the_source_stream =
    create_source_stream (
			  fn_getenv_default ("STAT_INCLUDE_PATH", include_path)
			  );
  prompt_init ();
  readln_initialize ();
  terminal_init (&view_width_p, &view_length_p);
  settings_init (view_width_p, view_length_p);
  random_init ();

  the_dataset = create_dataset ();



  clp = command_line_processor_create (_("PSPP --- A program for statistical analysis"),
				       _("FILE1, FILE2 ... FILEn"), NULL);

  command_line_processor_add_options (clp, &io_argp,
				      _("Options affecting input and output locations:"), the_source_stream);

  command_line_processor_add_options (clp, &test_argp,
				      _("Diagnostic options:"), the_source_stream);

  command_line_processor_add_options (clp, &post_init_argp,
				      _("Options affecting syntax and behavior:"), the_source_stream);

  command_line_processor_parse (clp, argc, argv);

  msg_ui_init (the_source_stream);

  if (!settings_get_testing_mode ())
    {
      outp_read_devices ();
    }
  else
    {
      outp_configure_driver_line
	(
	 ss_cstr ("raw-ascii:ascii:listing:width=9999 length=9999 "
		  "output-file=\"pspp.list\" emphasis=none "
		  "headers=off paginate=off squeeze=on "
		  "top-margin=0 bottom-margin=0"));
    }

  the_lexer = lex_create (the_source_stream);

  for (;;)
    {
      int result = cmd_parse (the_lexer, the_dataset);

      if (result == CMD_EOF || result == CMD_FINISH)
	break;
      if (result == CMD_CASCADING_FAILURE &&
	  !getl_is_interactive (the_source_stream))
	{
	  msg (SE, _("Stopping syntax file processing here to avoid "
		     "a cascade of dependent command failures."));
	  getl_abort_noninteractive (the_source_stream);
	}
      else
	check_msg_count (the_source_stream);
    }


  clean_up ();
  return any_errors ();
}

static void
<<<<<<< HEAD
=======
i18n_init (void)
{
#if ENABLE_NLS
#if HAVE_LC_MESSAGES
  setlocale (LC_MESSAGES, "");
#endif
#if HAVE_LC_PAPER
  setlocale (LC_PAPER, "");
#endif
  bindtextdomain (PACKAGE, relocate (locale_dir));
  textdomain (PACKAGE);
#endif /* ENABLE_NLS */
}

static void
>>>>>>> f5d9f991
fpu_init (void)
{
#if HAVE_FEHOLDEXCEPT
  fenv_t foo;
  feholdexcept (&foo);
#elif HAVE___SETFPUCW && defined(_FPU_IEEE)
  __setfpucw (_FPU_IEEE);
#elif HAVE_FPSETMASK
  fpsetmask (0);
#endif
}

/* If a segfault happens, issue a message to that effect and halt */
void
bug_handler(int sig)
{
#if DEBUGGING
  connect_debugger ();
#endif
  switch (sig)
    {
    case SIGABRT:
      request_bug_report_and_abort("Assertion Failure/Abort");
    case SIGFPE:
      request_bug_report_and_abort("Floating Point Exception");
    case SIGSEGV:
      request_bug_report_and_abort("Segmentation Violation");
    default:
      request_bug_report_and_abort("Unknown");
    }
}

/* Clean up PSPP in preparation for termination.  */
static void
clean_up (void)
{
  static bool terminating = false;
  if (!terminating)
    {
      terminating = true;

      destroy_dataset (the_dataset);

      random_done ();
      settings_done ();
      fh_done ();
      lex_destroy (the_lexer);
      destroy_source_stream (the_source_stream);
      prompt_done ();
      readln_uninitialize ();
      outp_done ();
      msg_ui_done ();
      i18n_done ();
    }
}<|MERGE_RESOLUTION|>--- conflicted
+++ resolved
@@ -168,25 +168,8 @@
 }
  
+
 static void
-<<<<<<< HEAD
-=======
-i18n_init (void)
-{
-#if ENABLE_NLS
-#if HAVE_LC_MESSAGES
-  setlocale (LC_MESSAGES, "");
-#endif
-#if HAVE_LC_PAPER
-  setlocale (LC_PAPER, "");
-#endif
-  bindtextdomain (PACKAGE, relocate (locale_dir));
-  textdomain (PACKAGE);
-#endif /* ENABLE_NLS */
-}
-
-static void
->>>>>>> f5d9f991
 fpu_init (void)
 {
 #if HAVE_FEHOLDEXCEPT
