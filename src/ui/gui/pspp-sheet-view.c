--- conflicted
+++ resolved
@@ -3845,14 +3845,6 @@
 
       current_x += column->width;
 
-<<<<<<< HEAD
-      cairo_set_line_width (cr, 1.0);
-      cairo_set_line_cap (cr, CAIRO_LINE_CAP_SQUARE);
-      cairo_move_to (cr, current_x - 0.5, min_y);
-      cairo_line_to (cr, current_x - 0.5 , max_y - min_y);
-      
-      cairo_stroke (cr);
-=======
       /* Generally the grid lines should fit within the column, but for the
          last visible column we put it just past the end of the column.
          (Otherwise horizontal grid lines sometimes stick out by one pixel.) */
@@ -3860,12 +3852,11 @@
       if (i != n_visible_columns - 1)
         x--;
 
-      if (x >= event->area.x && x < event->area.x + event->area.width)
-        gdk_draw_line (event->window,
-                       tree_view->priv->grid_line_gc[GTK_WIDGET(tree_view)->state],
-                       x, min_y,
-                       x, max_y - min_y);
->>>>>>> 69a0cb6b
+      cairo_set_line_width (cr, 1.0);
+      cairo_set_line_cap (cr, CAIRO_LINE_CAP_SQUARE);
+      cairo_move_to (cr, x + 0.5, min_y);
+      cairo_line_to (cr, x + 0.5, max_y - min_y);
+      cairo_stroke (cr);
     }
 }
 
@@ -4257,7 +4248,6 @@
 
 	  if (draw_hgrid_lines)
 	    {
-<<<<<<< HEAD
 	      cairo_set_line_width (cr, 1.0);
 	      cairo_set_line_cap (cr, CAIRO_LINE_CAP_SQUARE);
 
@@ -4276,7 +4266,7 @@
 #endif
 		}
 
-	      if (y_offset + max_height >= Zarea.height - 0.5)
+	      if (y_offset + max_height <= Zarea.height - 0.5)
 		{
 #if GTK3_TRANSITION
 		  gdk_draw_line (event->window,
@@ -4292,21 +4282,6 @@
 #endif
 		}
 	      cairo_stroke (cr);
-=======
-	      if (background_area.y > 0)
-		gdk_draw_line (event->window,
-			       tree_view->priv->grid_line_gc[widget->state],
-			       background_area.x, background_area.y,
-			       background_area.x + background_area.width,
-			       background_area.y);
-
-	      if (y_offset + max_height <= event->area.height)
-		gdk_draw_line (event->window,
-			       tree_view->priv->grid_line_gc[widget->state],
-			       background_area.x, background_area.y + max_height,
-			       background_area.x + background_area.width,
-			       background_area.y + max_height);
->>>>>>> 69a0cb6b
 	    }
 
           _pspp_sheet_view_column_cell_render (column,
