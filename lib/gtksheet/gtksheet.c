/*
 * Copyright (C) 2006, 2008 Free Software Foundation
 *
 * This version of GtkSheet has been *heavily* modified, for the specific
 * requirements of PSPPIRE.  The changes are copyright by the
 * Free Software Foundation.  The copyright notice for the original work is
 * below.
 */

/* GtkSheet widget for Gtk+.
 * Copyright (C) 1999-2001 Adrian E. Feiguin <adrian@ifir.ifir.edu.ar>
 *
 * Based on GtkClist widget by Jay Painter, but major changes.
 * Memory allocation routines inspired on SC (Spreadsheet Calculator)
 *
 * This library is free software; you can redistribute it and/or
 * modify it under the terms of the GNU Lesser General Public
 * License as published by the Free Software Foundation; either
 * version 2.1 of the License, or (at your option) any later version.
 *
 * This library is distributed in the hope that it will be useful,
 * but WITHOUT ANY WARRANTY; without even the implied warranty of
 * MERCHANTABILITY or FITNESS FOR A PARTICULAR PURPOSE. See the GNU
 * Lesser General Public License for more details.
 *
 * You should have received a copy of the GNU Lesser General Public
 * License along with this library; if not, write to the Free Software
 * Foundation, Inc., 51 Franklin St, Fifth Floor, Boston, MA 02110-1301 USA
 */

/**
 * SECTION:gtksheet
 * @short_description: spreadsheet widget for gtk2
 *
 * GtkSheet is a matrix widget for GTK+. It consists of an scrollable grid of
 * cells where you can allocate text. Cell contents can be edited interactively
 * through a specially designed entry, GtkItemEntry.
 *
 */
#include <config.h>

#include <string.h>
#include <stdio.h>
#include <stdlib.h>
#include <glib.h>
#include <gdk/gdk.h>
#include <gdk/gdkkeysyms.h>
#include <gtk/gtksignal.h>
#include <gtk/gtkbutton.h>
#include <gtk/gtkadjustment.h>
#include <gtk/gtktypeutils.h>
#include <gtk/gtkentry.h>
#include <gtk/gtkcontainer.h>
#include <pango/pango.h>
#include "gtksheet.h"
#include "gtkextra-marshal.h"
#include "gsheetmodel.h"
#include <libpspp/misc.h>
#include <math.h>

/* sheet flags */
enum
  {
    GTK_SHEET_IN_XDRAG = 1 << 1,
    GTK_SHEET_IN_YDRAG = 1 << 2,
    GTK_SHEET_IN_DRAG = 1 << 3,
    GTK_SHEET_IN_SELECTION = 1 << 4,
    GTK_SHEET_IN_RESIZE = 1 << 5
  };

#define GTK_SHEET_FLAGS(sheet) (GTK_SHEET (sheet)->flags)
#define GTK_SHEET_SET_FLAGS(sheet,flag) (GTK_SHEET_FLAGS (sheet) |= (flag))
#define GTK_SHEET_UNSET_FLAGS(sheet,flag) (GTK_SHEET_FLAGS (sheet) &= ~ (flag))

#define GTK_SHEET_IN_XDRAG(sheet) (GTK_SHEET_FLAGS (sheet) & GTK_SHEET_IN_XDRAG)
#define GTK_SHEET_IN_YDRAG(sheet) (GTK_SHEET_FLAGS (sheet) & GTK_SHEET_IN_YDRAG)
#define GTK_SHEET_IN_DRAG(sheet) (GTK_SHEET_FLAGS (sheet) & GTK_SHEET_IN_DRAG)
#define GTK_SHEET_IN_SELECTION(sheet) (GTK_SHEET_FLAGS (sheet) & GTK_SHEET_IN_SELECTION)
#define GTK_SHEET_IN_RESIZE(sheet) (GTK_SHEET_FLAGS (sheet) & GTK_SHEET_IN_RESIZE)

#define CELL_SPACING 1

#define TIMEOUT_HOVER 300
#define COLUMN_MIN_WIDTH 10
#define COLUMN_TITLES_HEIGHT 4
#define DEFAULT_COLUMN_WIDTH 80
#define DEFAULT_ROW_HEIGHT 25

static void gtk_sheet_update_primary_selection (GtkSheet *sheet);
static void draw_column_title_buttons_range (GtkSheet *sheet, gint first, gint n);
static void draw_row_title_buttons_range (GtkSheet *sheet, gint first, gint n);


static void gtk_sheet_set_row_height (GtkSheet *sheet,
				      gint row,
				      guint height);

static void destroy_hover_window (GtkSheetHoverTitle *);
static GtkSheetHoverTitle *create_hover_window (void);

static GtkStateType gtk_sheet_cell_get_state (GtkSheet *sheet, gint row, gint col);


static inline  void
dispose_string (const GtkSheet *sheet, gchar *text)
{
  GSheetModel *model = gtk_sheet_get_model (sheet);

  if ( ! model )
    return;

  if (g_sheet_model_free_strings (model))
    g_free (text);
}

/* Return the row containing pixel Y */
static gint
yyy_row_ypixel_to_row (const GtkSheet *sheet, gint y)
{
  GSheetRow *geo = sheet->row_geometry;

  g_return_val_if_fail (y >= 0, -1);

  return g_sheet_row_pixel_to_row (geo, y);
}

/* Return the lowest row number which is wholly or partially on
   the visible range of the sheet */
static inline glong
min_visible_row (const GtkSheet *sheet)
{
  return yyy_row_ypixel_to_row (sheet, sheet->vadjustment->value);
}

static inline glong
min_fully_visible_row (const GtkSheet *sheet)
{
  glong row = yyy_row_ypixel_to_row (sheet, sheet->vadjustment->value);

  if ( g_sheet_row_start_pixel (sheet->row_geometry, row) < sheet->vadjustment->value)
    row++;

  return  row;
}



static inline glong
max_visible_row (const GtkSheet *sheet)
{
  return yyy_row_ypixel_to_row (sheet,
			   sheet->vadjustment->value +
			   sheet->vadjustment->page_size);
}


static inline glong
max_fully_visible_row (const GtkSheet *sheet)
{
  glong row = max_visible_row (sheet);

  if ( g_sheet_row_start_pixel (sheet->row_geometry, row)
       +
       g_sheet_row_get_height (sheet->row_geometry, row)
       > sheet->vadjustment->value)
    row--;

  return row;
}


/* returns the column index from a pixel location */
static inline gint
column_from_xpixel (const GtkSheet *sheet, gint pixel)
{
  return psppire_axis_get_unit_at_pixel (sheet->haxis, pixel);
}


/* Returns the lowest column number which is wholly or partially
   on the sheet */
static inline glong
min_visible_column (const GtkSheet *sheet)
{
  return column_from_xpixel (sheet, sheet->hadjustment->value);
}

static inline glong
min_fully_visible_column (const GtkSheet *sheet)
{
  glong col = min_visible_column (sheet);

  if ( psppire_axis_pixel_start (sheet->haxis, col) < sheet->hadjustment->value)
    col++;

  return col;
}


/* Returns the highest column number which is wholly or partially
   on the sheet */
static inline glong
max_visible_column (const GtkSheet *sheet)
{
  return column_from_xpixel (sheet,
			     sheet->hadjustment->value +
			     sheet->hadjustment->page_size);
}

static inline glong
max_fully_visible_column (const GtkSheet *sheet)
{
  glong col = max_visible_column (sheet);

  if ( psppire_axis_pixel_start (sheet->haxis, col)
       + 
       psppire_axis_unit_size (sheet->haxis, col)
       > sheet->hadjustment->value)
    col--;

  return col;
}



/* The size of the region (in pixels) around the row/column boundaries
   where the height/width may be grabbed to change size */
#define DRAG_WIDTH 6

static gboolean
on_column_boundary (const GtkSheet *sheet, gint x, gint *column)
{
  gint col;

  x += sheet->hadjustment->value;

  col = column_from_xpixel (sheet, x);

  if ( column_from_xpixel (sheet, x - DRAG_WIDTH / 2) < col )
    {
      *column = col - 1;
      return TRUE;
    }

  if  ( column_from_xpixel (sheet, x + DRAG_WIDTH / 2) > col )
    {
      *column = col;
      return TRUE;
    }

  return FALSE;
}

static inline gboolean
POSSIBLE_YDRAG (const GtkSheet *sheet, gint y, gint *drag_row)
{
  gint row, ydrag;

  y += sheet->vadjustment->value;
  row = yyy_row_ypixel_to_row (sheet, y);
  *drag_row = row;

  ydrag = g_sheet_row_start_pixel (sheet->row_geometry, row) + CELL_SPACING;
  if (y <= ydrag + DRAG_WIDTH / 2 && row != 0)
    {
      *drag_row = row - 1;
      return g_sheet_row_get_sensitivity (sheet->row_geometry, row - 1);
    }

  ydrag += g_sheet_row_get_height (sheet->row_geometry, row);

  if (y >= ydrag - DRAG_WIDTH / 2 && y <= ydrag + DRAG_WIDTH / 2)
    return g_sheet_row_get_sensitivity (sheet->row_geometry, row);

  return FALSE;
}

static inline gboolean
POSSIBLE_DRAG (const GtkSheet *sheet, gint x, gint y,
	       gint *drag_row, gint *drag_column)
{
  gint ydrag, xdrag;

  /* Can't drag if nothing is selected */
  if ( sheet->range.row0 < 0 || sheet->range.rowi < 0 ||
       sheet->range.col0 < 0 || sheet->range.coli < 0 )
    return FALSE;

  *drag_column = column_from_xpixel (sheet, x);
  *drag_row = yyy_row_ypixel_to_row (sheet, y);

  if (x >= psppire_axis_pixel_start (sheet->haxis, sheet->range.col0) - DRAG_WIDTH / 2 &&
      x <= psppire_axis_pixel_start (sheet->haxis, sheet->range.coli) +
      psppire_axis_unit_size (sheet->haxis, sheet->range.coli) + DRAG_WIDTH / 2)
    {
      ydrag = g_sheet_row_start_pixel (sheet->row_geometry, sheet->range.row0);
      if (y >= ydrag - DRAG_WIDTH / 2 && y <= ydrag + DRAG_WIDTH / 2)
	{
	  *drag_row = sheet->range.row0;
	  return TRUE;
	}
      ydrag = g_sheet_row_start_pixel (sheet->row_geometry, sheet->range.rowi) +
	g_sheet_row_get_height (sheet->row_geometry, sheet->range.rowi);
      if (y >= ydrag - DRAG_WIDTH / 2 && y <= ydrag + DRAG_WIDTH / 2)
	{
	  *drag_row = sheet->range.rowi;
	  return TRUE;
	}
    }

  if (y >= g_sheet_row_start_pixel (sheet->row_geometry, sheet->range.row0) - DRAG_WIDTH / 2 &&
      y <= g_sheet_row_start_pixel (sheet->row_geometry, sheet->range.rowi) +
      g_sheet_row_get_height (sheet->row_geometry, sheet->range.rowi) + DRAG_WIDTH / 2)
    {
      xdrag = psppire_axis_pixel_start (sheet->haxis, sheet->range.col0);
      if (x >= xdrag - DRAG_WIDTH / 2 && x <= xdrag + DRAG_WIDTH / 2)
	{
	  *drag_column = sheet->range.col0;
	  return TRUE;
	}
      xdrag = psppire_axis_pixel_start (sheet->haxis, sheet->range.coli) +
	psppire_axis_unit_size (sheet->haxis, sheet->range.coli);
      if (x >= xdrag - DRAG_WIDTH / 2 && x <= xdrag + DRAG_WIDTH / 2)
	{
	  *drag_column = sheet->range.coli;
	  return TRUE;
	}
    }

  return FALSE;
}

static inline gboolean
POSSIBLE_RESIZE (const GtkSheet *sheet, gint x, gint y,
		 gint *drag_row, gint *drag_column)
{
  gint xdrag, ydrag;

  /* Can't drag if nothing is selected */
  if ( sheet->range.row0 < 0 || sheet->range.rowi < 0 ||
       sheet->range.col0 < 0 || sheet->range.coli < 0 )
    return FALSE;

  xdrag = psppire_axis_pixel_start (sheet->haxis, sheet->range.coli)+
    psppire_axis_unit_size (sheet->haxis, sheet->range.coli);

  ydrag = g_sheet_row_start_pixel (sheet->row_geometry, sheet->range.rowi) +
    g_sheet_row_get_height (sheet->row_geometry, sheet->range.rowi);

  if (sheet->state == GTK_SHEET_COLUMN_SELECTED)
    ydrag = g_sheet_row_start_pixel (sheet->row_geometry, min_visible_row (sheet));

  if (sheet->state == GTK_SHEET_ROW_SELECTED)
    xdrag = psppire_axis_pixel_start (sheet->haxis, min_visible_column (sheet));

  *drag_column = column_from_xpixel (sheet, x);
  *drag_row = yyy_row_ypixel_to_row (sheet, y);

  if (x >= xdrag - DRAG_WIDTH / 2 && x <= xdrag + DRAG_WIDTH / 2 &&
      y >= ydrag - DRAG_WIDTH / 2 && y <= ydrag + DRAG_WIDTH / 2) return TRUE;

  return FALSE;
}


static gboolean
rectangle_from_range (GtkSheet *sheet, const GtkSheetRange *range,
		      GdkRectangle *r)
{
  g_return_val_if_fail (range, FALSE);

  r->x = psppire_axis_pixel_start (sheet->haxis, range->col0);
  r->x -= round (sheet->hadjustment->value);

  if ( sheet->row_titles_visible)
    r->x += sheet->row_title_area.width;


  r->y = g_sheet_row_start_pixel (sheet->row_geometry, range->row0);
  r->y -= round (sheet->vadjustment->value);

  if ( sheet->column_titles_visible)
    r->y += sheet->column_title_area.height;

  r->width = psppire_axis_pixel_start (sheet->haxis, range->coli) -
    psppire_axis_pixel_start (sheet->haxis, range->col0) +
    psppire_axis_unit_size (sheet->haxis, range->coli);

  r->height = g_sheet_row_start_pixel (sheet->row_geometry, range->rowi) -
    g_sheet_row_start_pixel (sheet->row_geometry, range->row0) +
    g_sheet_row_get_height (sheet->row_geometry, range->rowi);

  return TRUE;
}

static gboolean
rectangle_from_cell (GtkSheet *sheet, gint row, gint col,
		     GdkRectangle *r)
{
  GtkSheetRange range;
  g_return_val_if_fail (row >= 0, FALSE);
  g_return_val_if_fail (col >= 0, FALSE);

  range.row0 = range.rowi = row;
  range.col0 = range.coli = col;

  return rectangle_from_range (sheet, &range, r);
}


static void gtk_sheet_class_init 		 (GtkSheetClass *klass);
static void gtk_sheet_init 			 (GtkSheet *sheet);
static void gtk_sheet_dispose 			 (GObject *object);
static void gtk_sheet_finalize 			 (GObject *object);
static void gtk_sheet_style_set 		 (GtkWidget *widget,
						  GtkStyle *previous_style);
static void gtk_sheet_realize 			 (GtkWidget *widget);
static void gtk_sheet_unrealize 		 (GtkWidget *widget);
static void gtk_sheet_map 			 (GtkWidget *widget);
static void gtk_sheet_unmap 			 (GtkWidget *widget);
static gint gtk_sheet_expose 			 (GtkWidget *widget,
						  GdkEventExpose *event);
static void gtk_sheet_forall 			 (GtkContainer *container,
						  gboolean include_internals,
						  GtkCallback callback,
						  gpointer callback_data);

static void gtk_sheet_set_scroll_adjustments	 (GtkSheet *sheet,
						  GtkAdjustment *hadjustment,
						  GtkAdjustment *vadjustment);

static gint gtk_sheet_button_press 		 (GtkWidget *widget,
						  GdkEventButton *event);
static gint gtk_sheet_button_release 		 (GtkWidget *widget,
						  GdkEventButton *event);
static gint gtk_sheet_motion 			 (GtkWidget *widget,
						  GdkEventMotion *event);
static gboolean gtk_sheet_crossing_notify           (GtkWidget *widget,
						     GdkEventCrossing *event);
static gint gtk_sheet_entry_key_press		 (GtkWidget *widget,
						  GdkEventKey *key);
static gboolean gtk_sheet_key_press		 (GtkWidget *widget,
						  GdkEventKey *key);
static void gtk_sheet_size_request 		 (GtkWidget *widget,
						  GtkRequisition *requisition);
static void gtk_sheet_size_allocate 		 (GtkWidget *widget,
						  GtkAllocation *allocation);

/* Sheet queries */

static gboolean gtk_sheet_range_isvisible (const GtkSheet *sheet,
					   GtkSheetRange range);
static gboolean gtk_sheet_cell_isvisible  (GtkSheet *sheet,
					   gint row, gint column);
/* Drawing Routines */

/* draw cell */
static void gtk_sheet_cell_draw (GtkSheet *sheet, gint row, gint column);


/* draw visible part of range. If range == NULL then draw the whole screen */
static void gtk_sheet_range_draw (GtkSheet *sheet,
				  const GtkSheetRange *range);

/* highlight the visible part of the selected range */
static void gtk_sheet_range_draw_selection	 (GtkSheet *sheet,
						  GtkSheetRange range);

/* Selection */

static void gtk_sheet_real_select_range 	 (GtkSheet *sheet,
						  const GtkSheetRange *range);
static void gtk_sheet_real_unselect_range 	 (GtkSheet *sheet,
						  const GtkSheetRange *range);
static void gtk_sheet_extend_selection		 (GtkSheet *sheet,
						  gint row, gint column);
static void gtk_sheet_new_selection		 (GtkSheet *sheet,
						  GtkSheetRange *range);
static void gtk_sheet_draw_border 		 (GtkSheet *sheet,
						  GtkSheetRange range);

/* Active Cell handling */

static void gtk_sheet_entry_changed		 (GtkWidget *widget,
						  gpointer data);
static void gtk_sheet_hide_active_cell		 (GtkSheet *sheet);
static void change_active_cell		 (GtkSheet *sheet,
					  gint row, gint col);
static void gtk_sheet_draw_active_cell		 (GtkSheet *sheet);
static void gtk_sheet_show_active_cell		 (GtkSheet *sheet);
static gboolean gtk_sheet_click_cell		 (GtkSheet *sheet,
						  gint row,
						  gint column);


/* Scrollbars */

static void adjust_scrollbars 			 (GtkSheet *sheet);
static void vadjustment_value_changed 		 (GtkAdjustment *adjustment,
						  gpointer data);
static void hadjustment_value_changed 		 (GtkAdjustment *adjustment,
						  gpointer data);


static void draw_xor_vline 			 (GtkSheet *sheet);
static void draw_xor_hline 			 (GtkSheet *sheet);
static void draw_xor_rectangle			 (GtkSheet *sheet,
						  GtkSheetRange range);

static guint new_column_width 			 (GtkSheet *sheet,
						  gint column,
						  gint *x);
static guint new_row_height 			 (GtkSheet *sheet,
						  gint row,
						  gint *y);
/* Sheet Button */

static void create_global_button		 (GtkSheet *sheet);
static void global_button_clicked		 (GtkWidget *widget,
						  gpointer data);
/* Sheet Entry */

static void create_sheet_entry			 (GtkSheet *sheet);
static void gtk_sheet_size_allocate_entry	 (GtkSheet *sheet);

/* Sheet button gadgets */

static void draw_column_title_buttons 	 (GtkSheet *sheet);
static void draw_row_title_buttons 	 (GtkSheet *sheet);


static void size_allocate_global_button 	 (GtkSheet *sheet);
static void gtk_sheet_button_size_request	 (GtkSheet *sheet,
						  const GtkSheetButton *button,
						  GtkRequisition *requisition);

static void gtk_sheet_real_cell_clear 		 (GtkSheet *sheet,
						  gint row,
						  gint column);


static void gtk_sheet_column_size_request (GtkSheet *sheet,
					   gint col,
					   guint *requisition);
static void gtk_sheet_row_size_request (GtkSheet *sheet,
					gint row,
					guint *requisition);


/* Signals */
enum
  {
    SELECT_ROW,
    SELECT_COLUMN,
    DOUBLE_CLICK_ROW,
    DOUBLE_CLICK_COLUMN,
    BUTTON_EVENT_ROW,
    BUTTON_EVENT_COLUMN,
    SELECT_RANGE,
    RESIZE_RANGE,
    MOVE_RANGE,
    TRAVERSE,
    ACTIVATE,
    LAST_SIGNAL
  };

static GtkContainerClass *parent_class = NULL;
static guint sheet_signals[LAST_SIGNAL] = { 0 };


GType
gtk_sheet_get_type ()
{
  static GType sheet_type = 0;

  if (!sheet_type)
    {
      static const GTypeInfo sheet_info =
	{
	  sizeof (GtkSheetClass),
	  NULL,
	  NULL,
	  (GClassInitFunc) gtk_sheet_class_init,
	  NULL,
	  NULL,
	  sizeof (GtkSheet),
	  0,
	  (GInstanceInitFunc) gtk_sheet_init,
	  NULL,
	};

      sheet_type =
	g_type_register_static (GTK_TYPE_BIN, "GtkSheet",
				&sheet_info, 0);
    }
  return sheet_type;
}



static GtkSheetRange*
gtk_sheet_range_copy (const GtkSheetRange *range)
{
  GtkSheetRange *new_range;

  g_return_val_if_fail (range != NULL, NULL);

  new_range = g_new (GtkSheetRange, 1);

  *new_range = *range;

  return new_range;
}

static void
gtk_sheet_range_free (GtkSheetRange *range)
{
  g_return_if_fail (range != NULL);

  g_free (range);
}

GType
gtk_sheet_range_get_type (void)
{
  static GType sheet_range_type = 0;

  if (!sheet_range_type)
    {
      sheet_range_type =
	g_boxed_type_register_static ("GtkSheetRange",
				      (GBoxedCopyFunc) gtk_sheet_range_copy,
				      (GBoxedFreeFunc) gtk_sheet_range_free);
    }

  return sheet_range_type;
}

static GtkSheetCell*
gtk_sheet_cell_copy (const GtkSheetCell *cell)
{
  GtkSheetCell *new_cell;

  g_return_val_if_fail (cell != NULL, NULL);

  new_cell = g_new (GtkSheetCell, 1);

  *new_cell = *cell;

  return new_cell;
}

static void
gtk_sheet_cell_free (GtkSheetCell *cell)
{
  g_return_if_fail (cell != NULL);

  g_free (cell);
}

GType
gtk_sheet_cell_get_type (void)
{
  static GType sheet_cell_type = 0;

  if (!sheet_cell_type)
    {
      sheet_cell_type =
	g_boxed_type_register_static ("GtkSheetCell",
				      (GBoxedCopyFunc) gtk_sheet_cell_copy,
				      (GBoxedFreeFunc) gtk_sheet_cell_free);
    }

  return sheet_cell_type;
}


/* Properties */
enum
  {
    PROP_0,
    PROP_ROW_GEO,
    PROP_HAXIS,
    PROP_MODEL
  };

static void
gtk_sheet_set_row_geometry (GtkSheet *sheet, GSheetRow *geo)
{
  if ( sheet->row_geometry ) g_object_unref (sheet->row_geometry);

  sheet->row_geometry = geo;

  if ( sheet->row_geometry ) g_object_ref (sheet->row_geometry);
}

static void
gtk_sheet_set_horizontal_axis (GtkSheet *sheet, PsppireAxis *a)
{
  if ( sheet->haxis )
    g_object_unref (sheet->haxis);

  sheet->haxis = a;

  if ( sheet->haxis )
    g_object_ref (sheet->haxis);
}


static void
gtk_sheet_set_property (GObject         *object,
			guint            prop_id,
			const GValue    *value,
			GParamSpec      *pspec)

{
  GtkSheet *sheet = GTK_SHEET (object);

  switch (prop_id)
    {
    case PROP_ROW_GEO:
      gtk_sheet_set_row_geometry (sheet, g_value_get_pointer (value));
      break;
<<<<<<< HEAD
    case PROP_HAXIS:
      gtk_sheet_set_horizontal_axis (sheet, g_value_get_pointer (value));
=======
    case PROP_COL_GEO:
      gtk_sheet_set_column_geometry (sheet, g_value_get_pointer (value));
>>>>>>> bfa3bb62
      break;
    case PROP_MODEL:
      gtk_sheet_set_model (sheet, g_value_get_pointer (value));
      break;
    default:
      G_OBJECT_WARN_INVALID_PROPERTY_ID (object, prop_id, pspec);
      break;
    };
}

static void
gtk_sheet_get_property (GObject         *object,
			guint            prop_id,
			GValue          *value,
			GParamSpec      *pspec)
{
  GtkSheet *sheet = GTK_SHEET (object);

  switch (prop_id)
    {
    case PROP_ROW_GEO:
      g_value_set_pointer (value, sheet->row_geometry);
      break;
    case PROP_HAXIS:
      g_value_set_pointer (value, sheet->haxis);
      break;
    case PROP_MODEL:
      g_value_set_pointer (value, sheet->model);
      break;
    default:
      G_OBJECT_WARN_INVALID_PROPERTY_ID (object, prop_id, pspec);
      break;
    };
}


static void
gtk_sheet_class_init (GtkSheetClass *klass)
{
  GObjectClass *object_class = G_OBJECT_CLASS (klass);

  GParamSpec *row_geo_spec ;
  GParamSpec *haxis_spec ;
  GParamSpec *model_spec ;

  GtkWidgetClass *widget_class = GTK_WIDGET_CLASS (klass);
  GtkContainerClass *container_class = GTK_CONTAINER_CLASS (klass);

  parent_class = g_type_class_peek_parent (klass);

  /**
   * GtkSheet::select-row
   * @sheet: the sheet widget that emitted the signal
   * @row: the newly selected row index
   *
   * A row has been selected.
   */
  sheet_signals[SELECT_ROW] =
    g_signal_new ("select-row",
		  G_TYPE_FROM_CLASS (object_class),
		  G_SIGNAL_RUN_LAST,
		  offsetof (GtkSheetClass, select_row),
		  NULL, NULL,
		  g_cclosure_marshal_VOID__INT,
		  G_TYPE_NONE,
		  1,
		  G_TYPE_INT);


  /**
   * GtkSheet::select - column
   * @sheet: the sheet widget that emitted the signal
   * @column: the newly selected column index
   *
   * A column has been selected.
   */
  sheet_signals[SELECT_COLUMN] =
    g_signal_new ("select-column",
		  G_TYPE_FROM_CLASS (object_class),
		  G_SIGNAL_RUN_LAST,
		  offsetof (GtkSheetClass, select_column),
		  NULL, NULL,
		  g_cclosure_marshal_VOID__INT,
		  G_TYPE_NONE,
		  1,
		  G_TYPE_INT);


  /**
   * GtkSheet::double-click-row
   * @sheet: the sheet widget that emitted the signal
   * @row: the row that was double clicked.
   *
   * A row's title button has been double clicked
   */
  sheet_signals[DOUBLE_CLICK_ROW] =
    g_signal_new ("double-click-row",
		  G_TYPE_FROM_CLASS (object_class),
		  G_SIGNAL_RUN_LAST,
		  0,
		  NULL, NULL,
		  g_cclosure_marshal_VOID__INT,
		  G_TYPE_NONE,
		  1,
		  G_TYPE_INT);


  /**
   * GtkSheet::double-click-column
   * @sheet: the sheet widget that emitted the signal
   * @column: the column that was double clicked.
   *
   * A column's title button has been double clicked
   */
  sheet_signals[DOUBLE_CLICK_COLUMN] =
    g_signal_new ("double-click-column",
		  G_TYPE_FROM_CLASS (object_class),
		  G_SIGNAL_RUN_LAST,
		  0,
		  NULL, NULL,
		  g_cclosure_marshal_VOID__INT,
		  G_TYPE_NONE,
		  1,
		  G_TYPE_INT);


  /**
   * GtkSheet::button-event-column
   * @sheet: the sheet widget that emitted the signal
   * @column: the column on which the event occured.
   *
   * A button event occured on a column title button
   */
  sheet_signals[BUTTON_EVENT_COLUMN] =
    g_signal_new ("button-event-column",
		  G_TYPE_FROM_CLASS (object_class),
		  G_SIGNAL_RUN_LAST,
		  0,
		  NULL, NULL,
		  gtkextra_VOID__INT_POINTER,
		  G_TYPE_NONE,
		  2,
		  G_TYPE_INT,
		  G_TYPE_POINTER
		  );


  /**
   * GtkSheet::button-event-row
   * @sheet: the sheet widget that emitted the signal
   * @column: the column on which the event occured.
   *
   * A button event occured on a row title button
   */
  sheet_signals[BUTTON_EVENT_ROW] =
    g_signal_new ("button-event-row",
		  G_TYPE_FROM_CLASS (object_class),
		  G_SIGNAL_RUN_LAST,
		  0,
		  NULL, NULL,
		  gtkextra_VOID__INT_POINTER,
		  G_TYPE_NONE,
		  2,
		  G_TYPE_INT,
		  G_TYPE_POINTER
		  );


  sheet_signals[SELECT_RANGE] =
    g_signal_new ("select-range",
		  G_TYPE_FROM_CLASS (object_class),
		  G_SIGNAL_RUN_LAST,
		  offsetof (GtkSheetClass, select_range),
		  NULL, NULL,
		  g_cclosure_marshal_VOID__BOXED,
		  G_TYPE_NONE,
		  1,
		  GTK_TYPE_SHEET_RANGE);


  sheet_signals[RESIZE_RANGE] =
    g_signal_new ("resize-range",
		  G_TYPE_FROM_CLASS (object_class),
		  G_SIGNAL_RUN_LAST,
		  offsetof (GtkSheetClass, resize_range),
		  NULL, NULL,
		  gtkextra_VOID__BOXED_BOXED,
		  G_TYPE_NONE,
		  2,
		  GTK_TYPE_SHEET_RANGE, GTK_TYPE_SHEET_RANGE
		  );

  sheet_signals[MOVE_RANGE] =
    g_signal_new ("move-range",
		  G_TYPE_FROM_CLASS (object_class),
		  G_SIGNAL_RUN_LAST,
		  offsetof (GtkSheetClass, move_range),
		  NULL, NULL,
		  gtkextra_VOID__BOXED_BOXED,
		  G_TYPE_NONE,
		  2,
		  GTK_TYPE_SHEET_RANGE, GTK_TYPE_SHEET_RANGE
		  );

  sheet_signals[TRAVERSE] =
    g_signal_new ("traverse",
		  G_TYPE_FROM_CLASS (object_class),
		  G_SIGNAL_RUN_LAST,
		  offsetof (GtkSheetClass, traverse),
		  NULL, NULL,
		  gtkextra_BOOLEAN__BOXED_POINTER,
		  G_TYPE_BOOLEAN, 2,
		  GTK_TYPE_SHEET_CELL,
		  G_TYPE_POINTER);


  sheet_signals[ACTIVATE] =
    g_signal_new ("activate",
		  G_TYPE_FROM_CLASS (object_class),
		  G_SIGNAL_RUN_LAST,
		  offsetof (GtkSheetClass, activate),
		  NULL, NULL,
		  gtkextra_VOID__INT_INT_INT_INT,
		  G_TYPE_NONE, 4,
		  G_TYPE_INT, G_TYPE_INT,
		  G_TYPE_INT, G_TYPE_INT);

  widget_class->set_scroll_adjustments_signal =
    g_signal_new ("set-scroll-adjustments",
		  G_TYPE_FROM_CLASS (object_class),
		  G_SIGNAL_RUN_LAST,
		  offsetof (GtkSheetClass, set_scroll_adjustments),
		  NULL, NULL,
		  gtkextra_VOID__OBJECT_OBJECT,
		  G_TYPE_NONE, 2, GTK_TYPE_ADJUSTMENT, GTK_TYPE_ADJUSTMENT);


  container_class->add = NULL;
  container_class->remove = NULL;
  container_class->forall = gtk_sheet_forall;

  object_class->dispose = gtk_sheet_dispose;
  object_class->finalize = gtk_sheet_finalize;


  row_geo_spec =
    g_param_spec_pointer ("row-geometry",
			  "Row Geometry",
			  "A pointer to the model of the row geometry",
			  G_PARAM_READABLE | G_PARAM_WRITABLE );

  haxis_spec =
    g_param_spec_pointer ("horizontal-axis",
			  "Horizontal Axis",
			  "A pointer to the PsppireAxis object for the columns",
			  G_PARAM_READABLE | G_PARAM_WRITABLE );

  model_spec =
    g_param_spec_pointer ("model",
			  "Model",
			  "A pointer to the data model",
			  G_PARAM_READABLE | G_PARAM_WRITABLE );


  object_class->set_property = gtk_sheet_set_property;
  object_class->get_property = gtk_sheet_get_property;

  g_object_class_install_property (object_class,
                                   PROP_ROW_GEO,
                                   row_geo_spec);

  g_object_class_install_property (object_class,
                                   PROP_HAXIS,
                                   haxis_spec);

  g_object_class_install_property (object_class,
                                   PROP_MODEL,
                                   model_spec);


  widget_class->realize = gtk_sheet_realize;
  widget_class->unrealize = gtk_sheet_unrealize;
  widget_class->map = gtk_sheet_map;
  widget_class->unmap = gtk_sheet_unmap;
  widget_class->style_set = gtk_sheet_style_set;
  widget_class->button_press_event = gtk_sheet_button_press;
  widget_class->button_release_event = gtk_sheet_button_release;
  widget_class->motion_notify_event = gtk_sheet_motion;
  widget_class->enter_notify_event = gtk_sheet_crossing_notify;
  widget_class->leave_notify_event = gtk_sheet_crossing_notify;
  widget_class->key_press_event = gtk_sheet_key_press;
  widget_class->expose_event = gtk_sheet_expose;
  widget_class->size_request = gtk_sheet_size_request;
  widget_class->size_allocate = gtk_sheet_size_allocate;
  widget_class->focus_in_event = NULL;
  widget_class->focus_out_event = NULL;

  klass->set_scroll_adjustments = gtk_sheet_set_scroll_adjustments;
  klass->select_row = NULL;
  klass->select_column = NULL;
  klass->select_range = NULL;
  klass->resize_range = NULL;
  klass->move_range = NULL;
  klass->traverse = NULL;
  klass->activate = NULL;
  klass->changed = NULL;
}

static void
gtk_sheet_init (GtkSheet *sheet)
{
  sheet->model = NULL;
  sheet->haxis = NULL;
  sheet->row_geometry = NULL;

  sheet->flags = 0;
  sheet->selection_mode = GTK_SELECTION_NONE;
  sheet->state = GTK_SHEET_NORMAL;

  GTK_WIDGET_UNSET_FLAGS (sheet, GTK_NO_WINDOW);
  GTK_WIDGET_SET_FLAGS (sheet, GTK_CAN_FOCUS);

  sheet->column_title_window = NULL;
  sheet->column_title_area.x = 0;
  sheet->column_title_area.y = 0;
  sheet->column_title_area.width = 0;
  sheet->column_title_area.height = DEFAULT_ROW_HEIGHT;

  sheet->row_title_window = NULL;
  sheet->row_title_area.x = 0;
  sheet->row_title_area.y = 0;
  sheet->row_title_area.width = DEFAULT_COLUMN_WIDTH;
  sheet->row_title_area.height = 0;


  sheet->active_cell.row = 0;
  sheet->active_cell.col = 0;
  sheet->selection_cell.row = 0;
  sheet->selection_cell.col = 0;

  sheet->range.row0 = 0;
  sheet->range.rowi = 0;
  sheet->range.col0 = 0;
  sheet->range.coli = 0;

  sheet->state = GTK_SHEET_NORMAL;

  sheet->sheet_window = NULL;
  sheet->entry_widget = NULL;
  sheet->entry_container = NULL;
  sheet->entry_handler_id = 0;
  sheet->button = NULL;

  sheet->hadjustment = NULL;
  sheet->vadjustment = NULL;

  sheet->cursor_drag = NULL;

  sheet->xor_gc = NULL;
  sheet->fg_gc = NULL;
  sheet->bg_gc = NULL;
  sheet->x_drag = 0;
  sheet->y_drag = 0;
  sheet->show_grid = TRUE;

  sheet->motion_timer = 0;

  sheet->columns_resizable = TRUE;
  sheet->rows_resizable = TRUE;

  sheet->row_titles_visible = TRUE;
  sheet->row_title_area.width = DEFAULT_COLUMN_WIDTH;

  sheet->column_titles_visible = TRUE;


  /* create sheet entry */
  sheet->entry_type = 0;
  create_sheet_entry (sheet);

  /* create global selection button */
  create_global_button (sheet);
}


/* Callback which occurs whenever columns are inserted / deleted in the model */
static void
columns_inserted_deleted_callback (GSheetModel *model, gint first_column,
				   gint n_columns,
				   gpointer data)
{
  GtkSheet *sheet = GTK_SHEET (data);

  GtkSheetRange range;
  gint model_columns = g_sheet_model_get_column_count (model);


  /* Need to update all the columns starting from the first column and onwards.
   * Previous column are unchanged, so don't need to be updated.
   */
  range.col0 = first_column;
  range.row0 = 0;
  range.coli = psppire_axis_unit_count (sheet->haxis) - 1;
  range.rowi = g_sheet_row_get_row_count (sheet->row_geometry) - 1;

  adjust_scrollbars (sheet);

  if (sheet->active_cell.col >= model_columns)
    change_active_cell (sheet, sheet->active_cell.row, model_columns - 1);

  draw_column_title_buttons_range (sheet,
				   first_column, max_visible_column (sheet));

  gtk_sheet_range_draw (sheet, &range);
}


/* Callback which occurs whenever rows are inserted / deleted in the model */
static void
rows_inserted_deleted_callback (GSheetModel *model, gint first_row,
				gint n_rows, gpointer data)
{
  GtkSheet *sheet = GTK_SHEET (data);

  GtkSheetRange range;

  gint model_rows = g_sheet_model_get_row_count (model);

  /* Need to update all the rows starting from the first row and onwards.
   * Previous rows are unchanged, so don't need to be updated.
   */
  range.row0 = first_row;
  range.col0 = 0;
  range.rowi = g_sheet_row_get_row_count (sheet->row_geometry) - 1;
  range.coli = psppire_axis_unit_count (sheet->haxis) - 1;

  adjust_scrollbars (sheet);

  if (sheet->active_cell.row >= model_rows)
    change_active_cell (sheet, model_rows - 1, sheet->active_cell.col);

  draw_row_title_buttons_range (sheet, first_row, max_visible_row (sheet));

  gtk_sheet_range_draw (sheet, &range);
}

/*
  If row0 or rowi are negative, then all rows will be updated.
  If col0 or coli are negative, then all columns will be updated.
*/
static void
range_update_callback (GSheetModel *m, gint row0, gint col0,
		       gint rowi, gint coli, gpointer data)
{
  GtkSheet *sheet = GTK_SHEET (data);

  GtkSheetRange range;

  range.row0 = row0;
  range.col0 = col0;
  range.rowi = rowi;
  range.coli = coli;

  if ( !GTK_WIDGET_REALIZED (GTK_WIDGET (sheet)))
    return;

  if ( max_visible_row (sheet) > g_sheet_model_get_row_count (sheet->model)
       ||
       max_visible_column (sheet) > g_sheet_model_get_column_count (sheet->model))
    {
      gtk_sheet_moveto (sheet, 0, 0, 0, 0);
    }

  if ( ( row0 < 0 && col0 < 0 ) || ( rowi < 0 && coli < 0 ) )
    {
      gtk_sheet_range_draw (sheet, NULL);
      adjust_scrollbars (sheet);

      draw_row_title_buttons_range (sheet, min_visible_row (sheet),
				       max_visible_row (sheet));

      draw_column_title_buttons_range (sheet, min_visible_column (sheet),
				       max_visible_column (sheet));

      return;
    }
  else if ( row0 < 0 || rowi < 0 )
    {
      range.row0 = min_visible_row (sheet);
      range.rowi = max_visible_row (sheet);
    }
  else if ( col0 < 0 || coli < 0 )
    {
      range.col0 = min_visible_column (sheet);
      range.coli = max_visible_column (sheet);
    }

  gtk_sheet_range_draw (sheet, &range);
}


/**
 * gtk_sheet_new:
 * @rows: initial number of rows
 * @columns: initial number of columns
 * @title: sheet title
 * @model: the model to use for the sheet data
 *
 * Creates a new sheet widget with the given number of rows and columns.
 *
 * Returns: the new sheet widget
 */
GtkWidget *
gtk_sheet_new (GSheetRow *vgeo, void *hgeo, GSheetModel *model)
{
  GtkWidget *widget = g_object_new (GTK_TYPE_SHEET,
				    "row-geometry", vgeo,
				    "model", model,
				    NULL);
  return widget;
}


/**
 * gtk_sheet_set_model
 * @sheet: the sheet to set the model for
 * @model: the model to use for the sheet data
 *
 * Sets the model for a GtkSheet
 *
 */
void
gtk_sheet_set_model (GtkSheet *sheet, GSheetModel *model)
{
  g_return_if_fail (GTK_IS_SHEET (sheet));

  if (sheet->model ) g_object_unref (sheet->model);

  sheet->model = model;

  if ( model)
    {
      g_object_ref (model);

      g_signal_connect (model, "range_changed",
			G_CALLBACK (range_update_callback), sheet);

      g_signal_connect (model, "rows_inserted",
			G_CALLBACK (rows_inserted_deleted_callback), sheet);

      g_signal_connect (model, "rows_deleted",
			G_CALLBACK (rows_inserted_deleted_callback), sheet);

      g_signal_connect (model, "columns_inserted",
			G_CALLBACK (columns_inserted_deleted_callback), sheet);

      g_signal_connect (model, "columns_deleted",
			G_CALLBACK (columns_inserted_deleted_callback), sheet);
    }
}


<<<<<<< HEAD
/* Call back for when the column titles have changed.
   FIRST is the first column changed.
   N_COLUMNS is the number of columns which have changed, or -1, which
   indicates that the column has changed to its right-most extremity
*/
static void
column_titles_changed (GtkWidget *w, gint first, gint n_columns, gpointer data)
{
  GtkSheet *sheet = GTK_SHEET (data);
  gboolean extremity = FALSE;

  if ( n_columns == -1 )
    {
      extremity = TRUE;
      n_columns = psppire_axis_unit_count (sheet->haxis) - 1 ;
    }

  if ( extremity)
    gtk_sheet_column_title_button_draw (sheet, -1);
}

=======
>>>>>>> bfa3bb62
void
gtk_sheet_change_entry (GtkSheet *sheet, GtkType entry_type)
{
  gint state;

  g_return_if_fail (sheet != NULL);
  g_return_if_fail (GTK_IS_SHEET (sheet));

  state = sheet->state;

  if (sheet->state == GTK_SHEET_NORMAL)
    gtk_sheet_hide_active_cell (sheet);

  sheet->entry_type = entry_type;

  create_sheet_entry (sheet);

  if (state == GTK_SHEET_NORMAL)
    {
      gtk_sheet_show_active_cell (sheet);
    }

}

void
gtk_sheet_show_grid (GtkSheet *sheet, gboolean show)
{
  g_return_if_fail (sheet != NULL);
  g_return_if_fail (GTK_IS_SHEET (sheet));

  if (show == sheet->show_grid) return;

  sheet->show_grid = show;

  gtk_sheet_range_draw (sheet, NULL);
}

gboolean
gtk_sheet_grid_visible (GtkSheet *sheet)
{
  g_return_val_if_fail (sheet != NULL, 0);
  g_return_val_if_fail (GTK_IS_SHEET (sheet), 0);

  return sheet->show_grid;
}

guint
gtk_sheet_get_columns_count (GtkSheet *sheet)
{
  g_return_val_if_fail (sheet != NULL, 0);
  g_return_val_if_fail (GTK_IS_SHEET (sheet), 0);

  return psppire_axis_unit_count (sheet->haxis);
}

static void
gtk_sheet_set_column_width (GtkSheet *sheet,
			    gint column,
			    guint width);


<<<<<<< HEAD
static void
gtk_sheet_autoresize_column (GtkSheet *sheet, gint column)
{
  gint text_width = 0;
  gint row;

  g_return_if_fail (sheet != NULL);
  g_return_if_fail (GTK_IS_SHEET (sheet));
  if (column >= psppire_axis_unit_count (sheet->haxis) || column < 0) return;

  for (row = 0; row < g_sheet_row_get_row_count (sheet->row_geometry); row++)
    {
      gchar *text = gtk_sheet_cell_get_text (sheet, row, column);
      if (text && strlen (text) > 0)
	{
	  GtkSheetCellAttr attributes;

	  gtk_sheet_get_attributes (sheet, row, column, &attributes);
	  if (attributes.is_visible)
	    {
	      gint width = STRING_WIDTH (GTK_WIDGET (sheet),
					 attributes.font_desc,
					 text)
		+ 2 * COLUMN_TITLES_HEIGHT + attributes.border.width;
	      text_width = MAX (text_width, width);
	    }
	}
      dispose_string (sheet, text);
    }

  if (text_width > psppire_axis_unit_size (sheet->haxis, column) )
    {
      gtk_sheet_set_column_width (sheet, column, text_width);
    }
}

=======
>>>>>>> bfa3bb62
void
gtk_sheet_show_column_titles (GtkSheet *sheet)
{
  if (sheet->column_titles_visible) return;

  sheet->column_titles_visible = TRUE;

  if (!GTK_WIDGET_REALIZED (GTK_WIDGET (sheet)))
    return;

  gdk_window_show (sheet->column_title_window);
  gdk_window_move_resize (sheet->column_title_window,
			  sheet->column_title_area.x,
			  sheet->column_title_area.y,
			  sheet->column_title_area.width,
			  sheet->column_title_area.height);

  adjust_scrollbars (sheet);

  if (sheet->vadjustment)
    g_signal_emit_by_name (sheet->vadjustment,
			   "value_changed");
  size_allocate_global_button (sheet);
}


void
gtk_sheet_show_row_titles (GtkSheet *sheet)
{
  if (sheet->row_titles_visible) return;

  sheet->row_titles_visible = TRUE;


  if (GTK_WIDGET_REALIZED (GTK_WIDGET (sheet)))
    {
      gdk_window_show (sheet->row_title_window);
      gdk_window_move_resize (sheet->row_title_window,
			      sheet->row_title_area.x,
			      sheet->row_title_area.y,
			      sheet->row_title_area.width,
			      sheet->row_title_area.height);

      adjust_scrollbars (sheet);
    }

  if (sheet->hadjustment)
    g_signal_emit_by_name (sheet->hadjustment,
			   "value_changed");
  size_allocate_global_button (sheet);
}

void
gtk_sheet_hide_column_titles (GtkSheet *sheet)
{
  if (!sheet->column_titles_visible) return;

  sheet->column_titles_visible = FALSE;

  if (GTK_WIDGET_REALIZED (GTK_WIDGET (sheet)))
    {
      if (sheet->column_title_window)
	gdk_window_hide (sheet->column_title_window);
      if (GTK_WIDGET_VISIBLE (sheet->button))
	gtk_widget_hide (sheet->button);

      adjust_scrollbars (sheet);
    }

  if (sheet->vadjustment)
    g_signal_emit_by_name (sheet->vadjustment,
			   "value_changed");
}

void
gtk_sheet_hide_row_titles (GtkSheet *sheet)
{
  if (!sheet->row_titles_visible) return;

  sheet->row_titles_visible = FALSE;

  if (GTK_WIDGET_REALIZED (GTK_WIDGET (sheet)))
    {
      if (sheet->row_title_window)
	gdk_window_hide (sheet->row_title_window);

      if (GTK_WIDGET_VISIBLE (sheet->button))
	gtk_widget_hide (sheet->button);

      adjust_scrollbars (sheet);
    }

  if (sheet->hadjustment)
    g_signal_emit_by_name (sheet->hadjustment,
			   "value_changed");
}


/* Scroll the sheet so that the cell ROW, COLUMN is visible.
   If {ROW,COL}_ALIGN is zero, then the cell will be placed
   at the {top,left} of the sheet.  If it's 1, then it'll
   be placed at the {bottom,right}.
   ROW or COL may be -1, in which case scrolling in that dimension
   does not occur.
 */
void
gtk_sheet_moveto (GtkSheet *sheet,
		  gint row,
		  gint col,
		  gfloat row_align,
		  gfloat col_align)
{
  gint width, height;

  g_return_if_fail (row_align >= 0);
  g_return_if_fail (col_align >= 0);

  g_return_if_fail (row_align <= 1);
  g_return_if_fail (col_align <= 1);

  g_return_if_fail (col <
		    psppire_axis_unit_count (sheet->haxis));
  g_return_if_fail (row <
		    g_sheet_row_get_row_count (sheet->row_geometry));

  gdk_drawable_get_size (sheet->sheet_window, &width, &height);


  if (row >= 0)
  {
    gint y =  g_sheet_row_start_pixel (sheet->row_geometry, row);

    gtk_adjustment_set_value (sheet->vadjustment, y - height * row_align);
  }


  if (col >= 0)
  {
    gint x =  psppire_axis_pixel_start (sheet->haxis, col);

    gtk_adjustment_set_value (sheet->hadjustment, x - width * col_align);
  }
}


static gboolean
gtk_sheet_columns_resizable (GtkSheet *sheet)
{
  g_return_val_if_fail (sheet != NULL, FALSE);
  g_return_val_if_fail (GTK_IS_SHEET (sheet), FALSE);

  return sheet->columns_resizable;
}


static gboolean
gtk_sheet_rows_resizable (GtkSheet *sheet)
{
  g_return_val_if_fail (sheet != NULL, FALSE);
  g_return_val_if_fail (GTK_IS_SHEET (sheet), FALSE);

  return sheet->rows_resizable;
}


void
gtk_sheet_select_row (GtkSheet *sheet, gint row)
{
  g_return_if_fail (sheet != NULL);
  g_return_if_fail (GTK_IS_SHEET (sheet));

  if (row < 0 || row >= g_sheet_row_get_row_count (sheet->row_geometry))
    return;

  if (sheet->state != GTK_SHEET_NORMAL)
    gtk_sheet_real_unselect_range (sheet, NULL);

  sheet->state = GTK_SHEET_ROW_SELECTED;
  sheet->range.row0 = row;
  sheet->range.col0 = 0;
  sheet->range.rowi = row;
  sheet->range.coli = psppire_axis_unit_count (sheet->haxis) - 1;
  sheet->active_cell.row = row;
  sheet->active_cell.col = 0;

  g_signal_emit (sheet, sheet_signals[SELECT_ROW], 0, row);
  gtk_sheet_real_select_range (sheet, NULL);
}


void
gtk_sheet_select_column (GtkSheet *sheet, gint column)
{
  g_return_if_fail (sheet != NULL);
  g_return_if_fail (GTK_IS_SHEET (sheet));

  if (column < 0 || column >= psppire_axis_unit_count (sheet->haxis))
    return;

  if (sheet->state != GTK_SHEET_NORMAL)
    gtk_sheet_real_unselect_range (sheet, NULL);

  sheet->state = GTK_SHEET_COLUMN_SELECTED;
  sheet->range.row0 = 0;
  sheet->range.col0 = column;
  sheet->range.rowi = g_sheet_row_get_row_count (sheet->row_geometry) - 1;
  sheet->range.coli = column;
  sheet->active_cell.row = 0;
  sheet->active_cell.col = column;

  g_signal_emit (sheet, sheet_signals[SELECT_COLUMN], 0, column);
  gtk_sheet_real_select_range (sheet, NULL);
}




static gboolean
gtk_sheet_range_isvisible (const GtkSheet *sheet,
			   GtkSheetRange range)
{
  g_return_val_if_fail (sheet != NULL, FALSE);

  if (range.row0 < 0 || range.row0 >= g_sheet_row_get_row_count (sheet->row_geometry))
    return FALSE;

  if (range.rowi < 0 || range.rowi >= g_sheet_row_get_row_count (sheet->row_geometry))
    return FALSE;

  if (range.col0 < 0 || range.col0 >= psppire_axis_unit_count (sheet->haxis))
    return FALSE;

  if (range.coli < 0 || range.coli >= psppire_axis_unit_count (sheet->haxis))
    return FALSE;

  if (range.rowi < min_visible_row (sheet))
    return FALSE;

  if (range.row0 > max_visible_row (sheet))
    return FALSE;

  if (range.coli < min_visible_column (sheet))
    return FALSE;

  if (range.col0 > max_visible_column (sheet))
    return FALSE;

  return TRUE;
}

static gboolean
gtk_sheet_cell_isvisible (GtkSheet *sheet,
			  gint row, gint column)
{
  GtkSheetRange range;

  range.row0 = row;
  range.col0 = column;
  range.rowi = row;
  range.coli = column;

  return gtk_sheet_range_isvisible (sheet, range);
}

void
gtk_sheet_get_visible_range (GtkSheet *sheet, GtkSheetRange *range)
{
  g_return_if_fail (sheet != NULL);
  g_return_if_fail (GTK_IS_SHEET (sheet)) ;
  g_return_if_fail (range != NULL);

  range->row0 = min_visible_row (sheet);
  range->col0 = min_visible_column (sheet);
  range->rowi = max_visible_row (sheet);
  range->coli = max_visible_column (sheet);
}


static void
gtk_sheet_set_scroll_adjustments (GtkSheet *sheet,
				  GtkAdjustment *hadjustment,
				  GtkAdjustment *vadjustment)
{
  if ( sheet->vadjustment != vadjustment )
    {
      if (sheet->vadjustment)
	g_object_unref (sheet->vadjustment);
      sheet->vadjustment = vadjustment;
      g_object_ref (vadjustment);

      g_signal_connect (sheet->vadjustment, "value_changed",
			G_CALLBACK (vadjustment_value_changed),
			sheet);
    }

  if ( sheet->hadjustment != hadjustment )
    {
      if (sheet->hadjustment)
	g_object_unref (sheet->hadjustment);
      sheet->hadjustment = hadjustment;
      g_object_ref (hadjustment);

      g_signal_connect (sheet->hadjustment, "value_changed",
			G_CALLBACK (hadjustment_value_changed),
			sheet);
    }
}

static void
gtk_sheet_finalize (GObject *object)
{
  GtkSheet *sheet;

  g_return_if_fail (object != NULL);
  g_return_if_fail (GTK_IS_SHEET (object));

  sheet = GTK_SHEET (object);

  if (G_OBJECT_CLASS (parent_class)->finalize)
    (*G_OBJECT_CLASS (parent_class)->finalize) (object);
}

static void
gtk_sheet_dispose  (GObject *object)
{
  GtkSheet *sheet = GTK_SHEET (object);

  g_return_if_fail (object != NULL);
  g_return_if_fail (GTK_IS_SHEET (object));

  if ( sheet->dispose_has_run )
    return ;

  sheet->dispose_has_run = TRUE;

  if (sheet->model) g_object_unref (sheet->model);
  if (sheet->row_geometry) g_object_unref (sheet->row_geometry);
  if (sheet->haxis) g_object_unref (sheet->haxis);

  g_object_unref (sheet->entry_container);
  sheet->entry_container = NULL;

  g_object_unref (sheet->button);
  sheet->button = NULL;

  /* unref adjustments */
  if (sheet->hadjustment)
    {
      g_signal_handlers_disconnect_matched (sheet->hadjustment,
					    G_SIGNAL_MATCH_DATA,
					    0, 0, 0, 0,
					    sheet);

      g_object_unref (sheet->hadjustment);
      sheet->hadjustment = NULL;
    }

  if (sheet->vadjustment)
    {
      g_signal_handlers_disconnect_matched (sheet->vadjustment,
					    G_SIGNAL_MATCH_DATA,
					    0, 0, 0, 0,
					    sheet);

      g_object_unref (sheet->vadjustment);

      sheet->vadjustment = NULL;
    }

  if (G_OBJECT_CLASS (parent_class)->dispose)
    (*G_OBJECT_CLASS (parent_class)->dispose) (object);
}

static void
gtk_sheet_style_set (GtkWidget *widget,
		     GtkStyle *previous_style)
{
  GtkSheet *sheet;

  g_return_if_fail (widget != NULL);
  g_return_if_fail (GTK_IS_SHEET (widget));

  if (GTK_WIDGET_CLASS (parent_class)->style_set)
    (*GTK_WIDGET_CLASS (parent_class)->style_set) (widget, previous_style);

  sheet = GTK_SHEET (widget);

  if (GTK_WIDGET_REALIZED (widget))
    {
      gtk_style_set_background (widget->style, widget->window, widget->state);
    }

}

static void
gtk_sheet_realize (GtkWidget *widget)
{
  GtkSheet *sheet;
  GdkWindowAttr attributes;
  const gint attributes_mask =
    GDK_WA_X | GDK_WA_Y | GDK_WA_VISUAL | GDK_WA_COLORMAP | GDK_WA_CURSOR;

  GdkGCValues values, auxvalues;
  GdkColormap *colormap;
  GdkDisplay *display;

  g_return_if_fail (widget != NULL);
  g_return_if_fail (GTK_IS_SHEET (widget));

  sheet = GTK_SHEET (widget);

  GTK_WIDGET_SET_FLAGS (widget, GTK_REALIZED);

  colormap = gtk_widget_get_colormap (widget);
  display = gtk_widget_get_display (widget);

  attributes.window_type = GDK_WINDOW_CHILD;
  attributes.x = widget->allocation.x;
  attributes.y = widget->allocation.y;
  attributes.width = widget->allocation.width;
  attributes.height = widget->allocation.height;
  attributes.wclass = GDK_INPUT_OUTPUT;

  attributes.visual = gtk_widget_get_visual (widget);
  attributes.colormap = colormap;

  attributes.event_mask = gtk_widget_get_events (widget);
  attributes.event_mask |= (GDK_EXPOSURE_MASK |
			    GDK_BUTTON_PRESS_MASK |
			    GDK_BUTTON_RELEASE_MASK |
			    GDK_KEY_PRESS_MASK |
			    GDK_ENTER_NOTIFY_MASK |
			    GDK_LEAVE_NOTIFY_MASK |
			    GDK_POINTER_MOTION_MASK |
			    GDK_POINTER_MOTION_HINT_MASK);

  attributes.cursor = gdk_cursor_new_for_display (display, GDK_TOP_LEFT_ARROW);

  /* main window */
  widget->window = gdk_window_new (gtk_widget_get_parent_window (widget), &attributes, attributes_mask);

  gdk_window_set_user_data (widget->window, sheet);

  widget->style = gtk_style_attach (widget->style, widget->window);

  gtk_style_set_background (widget->style, widget->window, GTK_STATE_NORMAL);

  gdk_color_parse ("white", &sheet->color[BG_COLOR]);
  gdk_colormap_alloc_color (colormap, &sheet->color[BG_COLOR], FALSE,
			    TRUE);
  gdk_color_parse ("gray", &sheet->color[GRID_COLOR]);
  gdk_colormap_alloc_color (colormap, &sheet->color[GRID_COLOR], FALSE,
			    TRUE);

  attributes.x = 0;
  attributes.y = 0;
  attributes.width = sheet->column_title_area.width;
  attributes.height = sheet->column_title_area.height;


  /* column - title window */
  sheet->column_title_window =
    gdk_window_new (widget->window, &attributes, attributes_mask);
  gdk_window_set_user_data (sheet->column_title_window, sheet);
  gtk_style_set_background (widget->style, sheet->column_title_window,
			    GTK_STATE_NORMAL);


  attributes.x = 0;
  attributes.y = 0;
  attributes.width = sheet->row_title_area.width;
  attributes.height = sheet->row_title_area.height;

  /* row - title window */
  sheet->row_title_window = gdk_window_new (widget->window,
					    &attributes, attributes_mask);
  gdk_window_set_user_data (sheet->row_title_window, sheet);
  gtk_style_set_background (widget->style, sheet->row_title_window,
			    GTK_STATE_NORMAL);

  /* sheet - window */
  attributes.cursor = gdk_cursor_new_for_display (display, GDK_PLUS);

  attributes.x = 0;
  attributes.y = 0;

  sheet->sheet_window = gdk_window_new (widget->window,
					&attributes, attributes_mask);
  gdk_window_set_user_data (sheet->sheet_window, sheet);

  gdk_cursor_unref (attributes.cursor);

  gdk_window_set_background (sheet->sheet_window, &widget->style->white);
  gdk_window_show (sheet->sheet_window);

  /* GCs */
  sheet->fg_gc = gdk_gc_new (widget->window);
  sheet->bg_gc = gdk_gc_new (widget->window);

  gdk_gc_get_values (sheet->fg_gc, &auxvalues);

  values.foreground = widget->style->white;
  values.function = GDK_INVERT;
  values.subwindow_mode = GDK_INCLUDE_INFERIORS;
  values.line_width = 3;

  sheet->xor_gc = gdk_gc_new_with_values (widget->window,
					  &values,
					  GDK_GC_FOREGROUND |
					  GDK_GC_FUNCTION |
					  GDK_GC_SUBWINDOW |
					  GDK_GC_LINE_WIDTH
					  );


  gtk_widget_set_parent_window (sheet->entry_widget, sheet->sheet_window);
  gtk_widget_set_parent (sheet->entry_widget, GTK_WIDGET (sheet));

  gtk_widget_set_parent_window (sheet->button, sheet->sheet_window);
  gtk_widget_set_parent (sheet->button, GTK_WIDGET (sheet));


  sheet->cursor_drag = gdk_cursor_new_for_display (display, GDK_PLUS);

  if (sheet->column_titles_visible)
    gdk_window_show (sheet->column_title_window);
  if (sheet->row_titles_visible)
    gdk_window_show (sheet->row_title_window);

  sheet->hover_window = create_hover_window ();

  draw_row_title_buttons (sheet);
  draw_column_title_buttons (sheet);

  gtk_sheet_update_primary_selection (sheet);
}

static void
create_global_button (GtkSheet *sheet)
{
  sheet->button = gtk_button_new_with_label (" ");

  g_object_ref_sink (sheet->button);

  g_signal_connect (sheet->button,
		    "pressed",
		    G_CALLBACK (global_button_clicked),
		    sheet);
}

static void
size_allocate_global_button (GtkSheet *sheet)
{
  GtkAllocation allocation;

  if (!sheet->column_titles_visible) return;
  if (!sheet->row_titles_visible) return;

  gtk_widget_size_request (sheet->button, NULL);

  allocation.x = 0;
  allocation.y = 0;
  allocation.width = sheet->row_title_area.width;
  allocation.height = sheet->column_title_area.height;

  gtk_widget_size_allocate (sheet->button, &allocation);
  gtk_widget_show (sheet->button);
}

static void
global_button_clicked (GtkWidget *widget, gpointer data)
{
  gtk_sheet_click_cell (GTK_SHEET (data), -1, -1);
  gtk_widget_grab_focus (GTK_WIDGET (data));
}


static void
gtk_sheet_unrealize (GtkWidget *widget)
{
  GtkSheet *sheet;

  g_return_if_fail (widget != NULL);
  g_return_if_fail (GTK_IS_SHEET (widget));

  sheet = GTK_SHEET (widget);

  gdk_cursor_unref (sheet->cursor_drag);
  sheet->cursor_drag = NULL;

  gdk_colormap_free_colors (gtk_widget_get_colormap (widget),
			    sheet->color, n_COLORS);

  g_object_unref (sheet->xor_gc);
  g_object_unref (sheet->fg_gc);
  g_object_unref (sheet->bg_gc);

  destroy_hover_window (sheet->hover_window);

  gdk_window_destroy (sheet->sheet_window);
  gdk_window_destroy (sheet->column_title_window);
  gdk_window_destroy (sheet->row_title_window);

  gtk_widget_unparent (sheet->entry_widget);
  if (sheet->button != NULL)
    gtk_widget_unparent (sheet->button);

  if (GTK_WIDGET_CLASS (parent_class)->unrealize)
    (* GTK_WIDGET_CLASS (parent_class)->unrealize) (widget);
}

static void
gtk_sheet_map (GtkWidget *widget)
{
  GtkSheet *sheet = GTK_SHEET (widget);

  g_return_if_fail (widget != NULL);
  g_return_if_fail (GTK_IS_SHEET (widget));

  if (!GTK_WIDGET_MAPPED (widget))
    {
      GTK_WIDGET_SET_FLAGS (widget, GTK_MAPPED);

      gdk_window_show (widget->window);
      gdk_window_show (sheet->sheet_window);

      if (sheet->column_titles_visible)
	{
	  draw_column_title_buttons (sheet);
	  gdk_window_show (sheet->column_title_window);
	}
      if (sheet->row_titles_visible)
	{
	  draw_row_title_buttons (sheet);
	  gdk_window_show (sheet->row_title_window);
	}

      if (!GTK_WIDGET_MAPPED (sheet->entry_widget)
	  && sheet->active_cell.row >= 0
	  && sheet->active_cell.col >= 0 )
	{
	  gtk_widget_show (sheet->entry_widget);
	  gtk_widget_map (sheet->entry_widget);
	}

      if (GTK_WIDGET_VISIBLE (sheet->button) &&
	  !GTK_WIDGET_MAPPED (sheet->button))
	{
	  gtk_widget_show (sheet->button);
	  gtk_widget_map (sheet->button);
	}

      if (GTK_BIN (sheet->button)->child)
	if (GTK_WIDGET_VISIBLE (GTK_BIN (sheet->button)->child) &&
	    !GTK_WIDGET_MAPPED (GTK_BIN (sheet->button)->child))
	  gtk_widget_map (GTK_BIN (sheet->button)->child);

      gtk_sheet_range_draw (sheet, NULL);
      change_active_cell (sheet,
		     sheet->active_cell.row,
		     sheet->active_cell.col);
    }
}

static void
gtk_sheet_unmap (GtkWidget *widget)
{
  GtkSheet *sheet = GTK_SHEET (widget);

  if (!GTK_WIDGET_MAPPED (widget))
    return;

  GTK_WIDGET_UNSET_FLAGS (widget, GTK_MAPPED);

  gdk_window_hide (sheet->sheet_window);
  if (sheet->column_titles_visible)
    gdk_window_hide (sheet->column_title_window);
  if (sheet->row_titles_visible)
    gdk_window_hide (sheet->row_title_window);
  gdk_window_hide (widget->window);

  if (GTK_WIDGET_MAPPED (sheet->entry_widget))
    gtk_widget_unmap (sheet->entry_widget);

  if (GTK_WIDGET_MAPPED (sheet->button))
    gtk_widget_unmap (sheet->button);
}


static void
gtk_sheet_cell_draw (GtkSheet *sheet, gint row, gint col)
{
  PangoLayout *layout;
  PangoRectangle text;
  gint font_height;

  gchar *label;

  GtkSheetCellAttr attributes;
  GdkRectangle area;

  g_return_if_fail (sheet != NULL);

  /* bail now if we aren't yet drawable */
  if (!GTK_WIDGET_DRAWABLE (sheet)) return;

  if (row < 0 ||
      row >= g_sheet_row_get_row_count (sheet->row_geometry))
    return;

  if (col < 0 ||
      col >= psppire_axis_unit_count (sheet->haxis))
    return;

  gtk_sheet_get_attributes (sheet, row, col, &attributes);

  /* select GC for background rectangle */
  gdk_gc_set_foreground (sheet->fg_gc, &attributes.foreground);
  gdk_gc_set_foreground (sheet->bg_gc, &attributes.background);

  rectangle_from_cell (sheet, row, col, &area);

  gdk_gc_set_line_attributes (sheet->fg_gc, 1, 0, 0, 0);

  if (sheet->show_grid)
    {
      gdk_gc_set_foreground (sheet->bg_gc, &sheet->color[GRID_COLOR]);

      gdk_draw_rectangle (sheet->sheet_window,
			  sheet->bg_gc,
			  FALSE,
			  area.x, area.y,
			  area.width, area.height);
    }

  //  gtk_sheet_cell_draw_label (sheet, row, col);


  label = gtk_sheet_cell_get_text (sheet, row, col);
  if (NULL == label)
    return;


  layout = gtk_widget_create_pango_layout (GTK_WIDGET (sheet), label);
  dispose_string (sheet, label);
  pango_layout_set_font_description (layout, attributes.font_desc);


  pango_layout_get_pixel_extents (layout, NULL, &text);

  gdk_gc_set_clip_rectangle (sheet->fg_gc, &area);

  font_height = pango_font_description_get_size (attributes.font_desc);
  if ( !pango_font_description_get_size_is_absolute (attributes.font_desc))
    font_height /= PANGO_SCALE;

  /* Centre the text vertically */
  area.y += (area.height - font_height) / 2.0;

  switch (attributes.justification)
    {
    case GTK_JUSTIFY_RIGHT:
      area.x += area.width - text.width;
      break;
    case GTK_JUSTIFY_CENTER:
      area.x += (area.width - text.width) / 2.0;
      break;
    case GTK_JUSTIFY_LEFT:
      /* Do nothing */
      break;
    default:
      g_critical ("Unhandled justification %d in column %d\n",
		 attributes.justification, col);
      break;
    }

  gdk_draw_layout (sheet->sheet_window, sheet->fg_gc,
		   area.x,
		   area.y,
		   layout);

  gdk_gc_set_clip_rectangle (sheet->fg_gc, NULL);
  g_object_unref (layout);
}



static void
gtk_sheet_range_draw (GtkSheet *sheet, const GtkSheetRange *range)
{
  gint i, j;

  GdkRectangle area;
  GtkSheetRange drawing_range;

  g_return_if_fail (sheet != NULL);
  g_return_if_fail (GTK_SHEET (sheet));

  if (!GTK_WIDGET_DRAWABLE (GTK_WIDGET (sheet))) return;
  if (!GTK_WIDGET_REALIZED (GTK_WIDGET (sheet))) return;
  if (!GTK_WIDGET_MAPPED (GTK_WIDGET (sheet))) return;

  if (range == NULL)
    {
      drawing_range.row0 = min_visible_row (sheet);
      drawing_range.col0 = min_visible_column (sheet);
      drawing_range.rowi = MIN (max_visible_row (sheet),
				g_sheet_row_get_row_count (sheet->row_geometry) - 1);
      drawing_range.coli = max_visible_column (sheet);
      gdk_drawable_get_size (sheet->sheet_window, &area.width, &area.height);
      area.x = area.y = 0;
    }
  else
    {
      drawing_range.row0 = MAX (range->row0, min_visible_row (sheet));
      drawing_range.col0 = MAX (range->col0, min_visible_column (sheet));
      drawing_range.rowi = MIN (range->rowi, max_visible_row (sheet));
      drawing_range.coli = MIN (range->coli, max_visible_column (sheet));


      rectangle_from_range (sheet, &drawing_range, &area);
    }


  gdk_draw_rectangle (sheet->sheet_window,
		      GTK_WIDGET (sheet)->style->white_gc,
		      TRUE,
		      area.x, area.y,
		      area.width, area.height);

  for (i = drawing_range.row0; i <= drawing_range.rowi; i++)
    for (j = drawing_range.col0; j <= drawing_range.coli; j++)
      {
	gtk_sheet_cell_draw (sheet, i, j);
      }

  if (sheet->state != GTK_SHEET_NORMAL &&
      gtk_sheet_range_isvisible (sheet, sheet->range))
    gtk_sheet_range_draw_selection (sheet, drawing_range);

  if (sheet->state == GTK_STATE_NORMAL &&
      sheet->active_cell.row >= drawing_range.row0 &&
      sheet->active_cell.row <= drawing_range.rowi &&
      sheet->active_cell.col >= drawing_range.col0 &&
      sheet->active_cell.col <= drawing_range.coli)
    gtk_sheet_show_active_cell (sheet);
}

static void
gtk_sheet_range_draw_selection (GtkSheet *sheet, GtkSheetRange range)
{
  GdkRectangle area;
  gint i, j;
  GtkSheetRange aux;

  if (range.col0 > sheet->range.coli || range.coli < sheet->range.col0 ||
      range.row0 > sheet->range.rowi || range.rowi < sheet->range.row0)
    return;

  if (!gtk_sheet_range_isvisible (sheet, range)) return;
  if (!GTK_WIDGET_REALIZED (GTK_WIDGET (sheet))) return;

  aux = range;

  range.col0 = MAX (sheet->range.col0, range.col0);
  range.coli = MIN (sheet->range.coli, range.coli);
  range.row0 = MAX (sheet->range.row0, range.row0);
  range.rowi = MIN (sheet->range.rowi, range.rowi);

  range.col0 = MAX (range.col0, min_visible_column (sheet));
  range.coli = MIN (range.coli, max_visible_column (sheet));
  range.row0 = MAX (range.row0, min_visible_row (sheet));
  range.rowi = MIN (range.rowi, max_visible_row (sheet));

  for (i = range.row0; i <= range.rowi; i++)
    {
      for (j = range.col0; j <= range.coli; j++)
	{
	  if (gtk_sheet_cell_get_state (sheet, i, j) == GTK_STATE_SELECTED)
	    {
	      rectangle_from_cell (sheet, i, j, &area);

	      if (i == sheet->range.row0)
		{
		  area.y = area.y + 2;
		  area.height = area.height - 2;
		}
	      if (i == sheet->range.rowi) area.height = area.height - 3;
	      if (j == sheet->range.col0)
		{
		  area.x = area.x + 2;
		  area.width = area.width - 2;
		}
	      if (j == sheet->range.coli) area.width = area.width - 3;

	      if (i != sheet->active_cell.row || j != sheet->active_cell.col)
		{
		  gdk_draw_rectangle (sheet->sheet_window,
				      sheet->xor_gc,
				      TRUE,
				      area.x + 1, area.y + 1,
				      area.width, area.height);
		}
	    }

	}
    }

  gtk_sheet_draw_border (sheet, sheet->range);
}

static void gtk_sheet_set_cell (GtkSheet *sheet, gint row, gint col,
				GtkJustification justification,
				const gchar *text);


static inline gint
safe_strcmp (const gchar *s1, const gchar *s2)
{
  if ( !s1 && !s2) return 0;
  if ( !s1) return - 1;
  if ( !s2) return +1;
  return strcmp (s1, s2);
}

static void
gtk_sheet_set_cell (GtkSheet *sheet, gint row, gint col,
		    GtkJustification justification,
		    const gchar *text)
{
  GSheetModel *model ;
  gchar *old_text ;

  g_return_if_fail (sheet != NULL);
  g_return_if_fail (GTK_IS_SHEET (sheet));

  if (col >= psppire_axis_unit_count (sheet->haxis)
      || row >= g_sheet_row_get_row_count (sheet->row_geometry))
    return;

  if (col < 0 || row < 0) return;

  model = gtk_sheet_get_model (sheet);

  old_text = g_sheet_model_get_string (model, row, col);

  if ( g_sheet_model_free_strings (model))
    g_free (old_text);
}


void
gtk_sheet_cell_clear (GtkSheet *sheet, gint row, gint column)
{
  GtkSheetRange range;

  g_return_if_fail (sheet != NULL);
  g_return_if_fail (GTK_IS_SHEET (sheet));
  if (column >= psppire_axis_unit_count (sheet->haxis) ||
      row >= g_sheet_row_get_row_count (sheet->row_geometry)) return;

  if (column < 0 || row < 0) return;

  range.row0 = row;
  range.rowi = row;
  range.col0 = min_visible_column (sheet);
  range.coli = max_visible_column (sheet);

  gtk_sheet_real_cell_clear (sheet, row, column);

  gtk_sheet_range_draw (sheet, &range);
}

static void
gtk_sheet_real_cell_clear (GtkSheet *sheet, gint row, gint column)
{
  GSheetModel *model = gtk_sheet_get_model (sheet);

  gchar *old_text = gtk_sheet_cell_get_text (sheet, row, column);

  if (old_text && strlen (old_text) > 0 )
    {
      g_sheet_model_datum_clear (model, row, column);
    }

  dispose_string (sheet, old_text);
}

gchar *
gtk_sheet_cell_get_text (const GtkSheet *sheet, gint row, gint col)
{
  GSheetModel *model;
  g_return_val_if_fail (sheet != NULL, NULL);
  g_return_val_if_fail (GTK_IS_SHEET (sheet), NULL);

  if (col >= psppire_axis_unit_count (sheet->haxis) || row >= g_sheet_row_get_row_count (sheet->row_geometry))
    return NULL;
  if (col < 0 || row < 0) return NULL;

  model = gtk_sheet_get_model (sheet);

  if ( !model )
    return NULL;

  return g_sheet_model_get_string (model, row, col);
}


static GtkStateType
gtk_sheet_cell_get_state (GtkSheet *sheet, gint row, gint col)
{
  gint state;
  GtkSheetRange *range;

  g_return_val_if_fail (sheet != NULL, 0);
  g_return_val_if_fail (GTK_IS_SHEET (sheet), 0);
  if (col >= psppire_axis_unit_count (sheet->haxis) || row >= g_sheet_row_get_row_count (sheet->row_geometry)) return 0;
  if (col < 0 || row < 0) return 0;

  state = sheet->state;
  range = &sheet->range;

  switch (state)
    {
    case GTK_SHEET_NORMAL:
      return GTK_STATE_NORMAL;
      break;
    case GTK_SHEET_ROW_SELECTED:
      if (row >= range->row0 && row <= range->rowi)
	return GTK_STATE_SELECTED;
      break;
    case GTK_SHEET_COLUMN_SELECTED:
      if (col >= range->col0 && col <= range->coli)
	return GTK_STATE_SELECTED;
      break;
    case GTK_SHEET_RANGE_SELECTED:
      if (row >= range->row0 && row <= range->rowi && \
	  col >= range->col0 && col <= range->coli)
	return GTK_STATE_SELECTED;
      break;
    }
  return GTK_STATE_NORMAL;
}

/* Convert X, Y (in pixels) to *ROW, *COLUMN
   If the function returns FALSE, then the results will be unreliable.
*/
static gboolean
gtk_sheet_get_pixel_info (GtkSheet *sheet,
			  gint x,
			  gint y,
			  gint *row,
			  gint *column)
{
  gint trow, tcol;
  *row = -G_MAXINT;
  *column = -G_MAXINT;

  g_return_val_if_fail (sheet != NULL, 0);
  g_return_val_if_fail (GTK_IS_SHEET (sheet), 0);

  /* bounds checking, return false if the user clicked
     on a blank area */
  if (y < 0)
    return FALSE;

  if (x < 0)
    return FALSE;

  if ( sheet->column_titles_visible)
    y -= sheet->column_title_area.height;

  y += sheet->vadjustment->value;

  if ( y < 0 && sheet->column_titles_visible)
    {
      trow = -1;
    }
  else
    {
      trow = yyy_row_ypixel_to_row (sheet, y);
      if (trow > g_sheet_row_get_row_count (sheet->row_geometry))
	return FALSE;
    }

  *row = trow;

  if ( sheet->row_titles_visible)
    x -= sheet->row_title_area.width;

  x += sheet->hadjustment->value;

  if ( x < 0 && sheet->row_titles_visible)
    {
      tcol = -1;
    }
  else
    {
      tcol = column_from_xpixel (sheet, x);
      if (tcol > psppire_axis_unit_count (sheet->haxis))
	return FALSE;
    }

  *column = tcol;

  return TRUE;
}

gboolean
gtk_sheet_get_cell_area (GtkSheet *sheet,
			 gint row,
			 gint column,
			 GdkRectangle *area)
{
  g_return_val_if_fail (sheet != NULL, 0);
  g_return_val_if_fail (GTK_IS_SHEET (sheet), 0);

  if (row >= g_sheet_row_get_row_count (sheet->row_geometry) || column >= psppire_axis_unit_count (sheet->haxis))
    return FALSE;

  area->x = (column == -1) ? 0 : psppire_axis_pixel_start (sheet->haxis, column);
  area->y = (row == -1)    ? 0 : g_sheet_row_start_pixel (sheet->row_geometry, row);

  area->width= (column == -1) ? sheet->row_title_area.width
    : psppire_axis_unit_size (sheet->haxis, column);

  area->height= (row == -1) ? sheet->column_title_area.height
    : g_sheet_row_get_height (sheet->row_geometry, row);

  return TRUE;
}

void
gtk_sheet_set_active_cell (GtkSheet *sheet, gint row, gint col)
{
  g_return_if_fail (sheet != NULL);
  g_return_if_fail (GTK_IS_SHEET (sheet));

  if (row < -1 || col < -1)
    return;

  if (row >= g_sheet_row_get_row_count (sheet->row_geometry)
      ||
      col >= psppire_axis_unit_count (sheet->haxis))
    return;

  sheet->active_cell.row = row;
  sheet->active_cell.col = col;

  if (!GTK_WIDGET_REALIZED (GTK_WIDGET (sheet)))
    return;

  if ( row == -1 || col == -1)
    {
      gtk_sheet_hide_active_cell (sheet);
      return;
    }

  change_active_cell (sheet, row, col);
}

void
gtk_sheet_get_active_cell (GtkSheet *sheet, gint *row, gint *column)
{
  g_return_if_fail (sheet != NULL);
  g_return_if_fail (GTK_IS_SHEET (sheet));

  if ( row ) *row = sheet->active_cell.row;
  if (column) *column = sheet->active_cell.col;
}

static void
gtk_sheet_entry_changed (GtkWidget *widget, gpointer data)
{
  GtkSheet *sheet;
  gint row, col;
  const char *text;
  GtkJustification justification;
  GtkSheetCellAttr attributes;

  g_return_if_fail (data != NULL);
  g_return_if_fail (GTK_IS_SHEET (data));

  sheet = GTK_SHEET (data);

  if (!GTK_WIDGET_VISIBLE (widget)) return;
  if (sheet->state != GTK_STATE_NORMAL) return;

  row = sheet->active_cell.row;
  col = sheet->active_cell.col;

  if (row < 0 || col < 0) return;

  sheet->active_cell.row = -1;
  sheet->active_cell.col = -1;

  text = gtk_entry_get_text (GTK_ENTRY (gtk_sheet_get_entry (sheet)));

  if (text && strlen (text) > 0)
    {
      gtk_sheet_get_attributes (sheet, row, col, &attributes);
      justification = attributes.justification;
      gtk_sheet_set_cell (sheet, row, col, justification, text);
    }

  sheet->active_cell.row = row;;
  sheet->active_cell.col = col;
}


static void
gtk_sheet_hide_active_cell (GtkSheet *sheet)
{
  GdkRectangle area;

  if (!GTK_WIDGET_REALIZED (GTK_WIDGET (sheet)))
    return;

  if (sheet->active_cell.row < 0 ||
      sheet->active_cell.col < 0) return;

  gtk_widget_hide (sheet->entry_widget);
  gtk_widget_unmap (sheet->entry_widget);

  rectangle_from_cell (sheet,
		       sheet->active_cell.row, sheet->active_cell.col,
		       &area);

  gdk_draw_rectangle (sheet->sheet_window,
		      GTK_WIDGET (sheet)->style->white_gc,
		      TRUE,
		      area.x, area.y,
		      area.width, area.height);

  gtk_sheet_cell_draw (sheet, sheet->active_cell.row,
			       sheet->active_cell.col);

  GTK_WIDGET_UNSET_FLAGS (GTK_WIDGET (sheet->entry_widget), GTK_VISIBLE);
}

static void
change_active_cell (GtkSheet *sheet, gint row, gint col)
{
  gint old_row, old_col;
  glong old_handler_id = sheet->entry_handler_id;

  g_return_if_fail (GTK_IS_SHEET (sheet));

  if (row < 0 || col < 0)
    return;

  if ( row > g_sheet_row_get_row_count (sheet->row_geometry)
       || col > psppire_axis_unit_count (sheet->haxis))
    return;

  if (sheet->state != GTK_SHEET_NORMAL)
    {
      sheet->state = GTK_SHEET_NORMAL;
      gtk_sheet_real_unselect_range (sheet, NULL);
    }

  g_signal_handler_block   (sheet->entry_widget, sheet->entry_handler_id);

  old_row = sheet->active_cell.row;
  old_col = sheet->active_cell.col;

  sheet->range.row0 = row;
  sheet->range.col0 = col;
  sheet->range.rowi = row;
  sheet->range.coli = col;
  sheet->active_cell.row = row;
  sheet->active_cell.col = col;
  sheet->selection_cell.row = row;
  sheet->selection_cell.col = col;

  GTK_SHEET_UNSET_FLAGS (sheet, GTK_SHEET_IN_SELECTION);

  gtk_sheet_show_active_cell (sheet);


  g_signal_emit (sheet, sheet_signals [ACTIVATE], 0,
		 row, col, old_row, old_col);

  if ( old_handler_id == sheet->entry_handler_id)
    g_signal_handler_unblock   (sheet->entry_widget, sheet->entry_handler_id);
}

static void
gtk_sheet_show_active_cell (GtkSheet *sheet)
{
  GtkEntry *sheet_entry;
  GtkSheetCellAttr attributes;
  gchar *text = NULL;
  gint row, col;

  g_return_if_fail (sheet != NULL);
  g_return_if_fail (GTK_IS_SHEET (sheet));

  row = sheet->active_cell.row;
  col = sheet->active_cell.col;

  /* Don't show the active cell, if there is no active cell: */
  if (! (row >= 0 && col >= 0)) /* e.g row or coll == -1. */
    return;

  if (!GTK_WIDGET_REALIZED (GTK_WIDGET (sheet))) return;
  if (sheet->state != GTK_SHEET_NORMAL) return;
  if (GTK_SHEET_IN_SELECTION (sheet)) return;

  GTK_WIDGET_SET_FLAGS (GTK_WIDGET (sheet->entry_widget), GTK_VISIBLE);

  sheet_entry = GTK_ENTRY (gtk_sheet_get_entry (sheet));

  gtk_sheet_get_attributes (sheet, row, col, &attributes);


  text = gtk_sheet_cell_get_text (sheet, row, col);
  if ( ! text )
    text = g_strdup ("");

  gtk_entry_set_visibility (GTK_ENTRY (sheet_entry), attributes.is_visible);


  if ( GTK_IS_ENTRY (sheet_entry))
    {
      const gchar *old_text = gtk_entry_get_text (GTK_ENTRY (sheet_entry));
      if (strcmp (old_text, text) != 0)
	gtk_entry_set_text (GTK_ENTRY (sheet_entry), text);

      switch (attributes.justification)
	{
	case GTK_JUSTIFY_RIGHT:
	  gtk_entry_set_alignment (GTK_ENTRY (sheet_entry), 1.0);
	  break;
	case GTK_JUSTIFY_CENTER:
	  gtk_entry_set_alignment (GTK_ENTRY (sheet_entry), 0.5);
	  break;
	case GTK_JUSTIFY_LEFT:
	default:
	  gtk_entry_set_alignment (GTK_ENTRY (sheet_entry), 0.0);
	  break;
	}
    }

  gtk_sheet_size_allocate_entry (sheet);

  gtk_widget_map (sheet->entry_widget);

  gtk_widget_grab_focus (GTK_WIDGET (sheet_entry));

  dispose_string (sheet, text);
}

static void
gtk_sheet_draw_active_cell (GtkSheet *sheet)
{
  gint row, col;
  GtkSheetRange range;

  if (!GTK_WIDGET_DRAWABLE (GTK_WIDGET (sheet))) return;
  if (!GTK_WIDGET_REALIZED (GTK_WIDGET (sheet))) return;

  row = sheet->active_cell.row;
  col = sheet->active_cell.col;

  if (row < 0 || col < 0) return;

  if (!gtk_sheet_cell_isvisible (sheet, row, col))
    return;

  range.col0 = range.coli = col;
  range.row0 = range.rowi = row;

  gtk_sheet_draw_border (sheet, range);
}



static void
gtk_sheet_new_selection (GtkSheet *sheet, GtkSheetRange *range)
{
  gint i, j, mask1, mask2;
  gint state, selected;
  gint x, y, width, height;
  GtkSheetRange new_range, aux_range;

  g_return_if_fail (sheet != NULL);

  if (range == NULL) range=&sheet->range;

  new_range=*range;

  range->row0 = MIN (range->row0, sheet->range.row0);
  range->rowi = MAX (range->rowi, sheet->range.rowi);
  range->col0 = MIN (range->col0, sheet->range.col0);
  range->coli = MAX (range->coli, sheet->range.coli);

  range->row0 = MAX (range->row0, min_visible_row (sheet));
  range->rowi = MIN (range->rowi, max_visible_row (sheet));
  range->col0 = MAX (range->col0, min_visible_column (sheet));
  range->coli = MIN (range->coli, max_visible_column (sheet));

  aux_range.row0 = MAX (new_range.row0, min_visible_row (sheet));
  aux_range.rowi = MIN (new_range.rowi, max_visible_row (sheet));
  aux_range.col0 = MAX (new_range.col0, min_visible_column (sheet));
  aux_range.coli = MIN (new_range.coli, max_visible_column (sheet));

  for (i = range->row0; i <= range->rowi; i++)
    {
      for (j = range->col0; j <= range->coli; j++)
	{

	  state = gtk_sheet_cell_get_state (sheet, i, j);
	  selected= (i <= new_range.rowi && i >= new_range.row0 &&
		     j <= new_range.coli && j >= new_range.col0) ? TRUE : FALSE;

	  if (state == GTK_STATE_SELECTED && selected &&
	      (i == sheet->range.row0 || i == sheet->range.rowi ||
	       j == sheet->range.col0 || j == sheet->range.coli ||
	       i == new_range.row0 || i == new_range.rowi ||
	       j == new_range.col0 || j == new_range.coli))
	    {

	      mask1 = i == sheet->range.row0 ? 1 : 0;
	      mask1 = i == sheet->range.rowi ? mask1 + 2 : mask1;
	      mask1 = j == sheet->range.col0 ? mask1 + 4 : mask1;
	      mask1 = j == sheet->range.coli ? mask1 + 8 : mask1;

	      mask2 = i == new_range.row0 ? 1 : 0;
	      mask2 = i == new_range.rowi ? mask2 + 2 : mask2;
	      mask2 = j == new_range.col0 ? mask2 + 4 : mask2;
	      mask2 = j == new_range.coli ? mask2 + 8 : mask2;

	      if (mask1 != mask2)
		{
		  x = psppire_axis_pixel_start (sheet->haxis, j);
		  y = g_sheet_row_start_pixel (sheet->row_geometry, i);
		  width = psppire_axis_pixel_start (sheet->haxis, j)- x+
		    psppire_axis_unit_size (sheet->haxis, j);
		  height = g_sheet_row_start_pixel (sheet->row_geometry, i) - y + g_sheet_row_get_height (sheet->row_geometry, i);

		  if (i == sheet->range.row0)
		    {
		      y = y - 3;
		      height = height + 3;
		    }
		  if (i == sheet->range.rowi) height = height + 3;
		  if (j == sheet->range.col0)
		    {
		      x = x - 3;
		      width = width + 3;
		    }
		  if (j == sheet->range.coli) width = width + 3;

		  if (i != sheet->active_cell.row || j != sheet->active_cell.col)
		    {
		      x = psppire_axis_pixel_start (sheet->haxis, j);
		      y = g_sheet_row_start_pixel (sheet->row_geometry, i);
		      width = psppire_axis_pixel_start (sheet->haxis, j)- x+
			psppire_axis_unit_size (sheet->haxis, j);

		      height = g_sheet_row_start_pixel (sheet->row_geometry, i) - y + g_sheet_row_get_height (sheet->row_geometry, i);

		      if (i == new_range.row0)
			{
			  y = y+2;
			  height = height - 2;
			}
		      if (i == new_range.rowi) height = height - 3;
		      if (j == new_range.col0)
			{
			  x = x+2;
			  width = width - 2;
			}
		      if (j == new_range.coli) width = width - 3;

		      gdk_draw_rectangle (sheet->sheet_window,
					  sheet->xor_gc,
					  TRUE,
					  x + 1, y + 1,
					  width, height);
		    }
		}
	    }
	}
    }

  for (i = range->row0; i <= range->rowi; i++)
    {
      for (j = range->col0; j <= range->coli; j++)
	{

	  state = gtk_sheet_cell_get_state (sheet, i, j);
	  selected= (i <= new_range.rowi && i >= new_range.row0 &&
		     j <= new_range.coli && j >= new_range.col0) ? TRUE : FALSE;

	  if (state == GTK_STATE_SELECTED && !selected)
	    {

	      x = psppire_axis_pixel_start (sheet->haxis, j);
	      y = g_sheet_row_start_pixel (sheet->row_geometry, i);
	      width = psppire_axis_pixel_start (sheet->haxis, j) - x + psppire_axis_unit_size (sheet->haxis, j);
	      height = g_sheet_row_start_pixel (sheet->row_geometry, i) - y + g_sheet_row_get_height (sheet->row_geometry, i);

	      if (i == sheet->range.row0)
		{
		  y = y - 3;
		  height = height + 3;
		}
	      if (i == sheet->range.rowi) height = height + 3;
	      if (j == sheet->range.col0)
		{
		  x = x - 3;
		  width = width + 3;
		}
	      if (j == sheet->range.coli) width = width + 3;

	    }
	}
    }

  for (i = range->row0; i <= range->rowi; i++)
    {
      for (j = range->col0; j <= range->coli; j++)
	{

	  state = gtk_sheet_cell_get_state (sheet, i, j);
	  selected= (i <= new_range.rowi && i >= new_range.row0 &&
		     j <= new_range.coli && j >= new_range.col0) ? TRUE : FALSE;

	  if (state != GTK_STATE_SELECTED && selected &&
	      (i != sheet->active_cell.row || j != sheet->active_cell.col))
	    {

	      x = psppire_axis_pixel_start (sheet->haxis, j);
	      y = g_sheet_row_start_pixel (sheet->row_geometry, i);
	      width = psppire_axis_pixel_start (sheet->haxis, j) - x + psppire_axis_unit_size (sheet->haxis, j);
	      height = g_sheet_row_start_pixel (sheet->row_geometry, i) - y + g_sheet_row_get_height (sheet->row_geometry, i);

	      if (i == new_range.row0)
		{
		  y = y+2;
		  height = height - 2;
		}
	      if (i == new_range.rowi) height = height - 3;
	      if (j == new_range.col0)
		{
		  x = x+2;
		  width = width - 2;
		}
	      if (j == new_range.coli) width = width - 3;

	      gdk_draw_rectangle (sheet->sheet_window,
				  sheet->xor_gc,
				  TRUE,
				  x + 1, y + 1,
				  width, height);

	    }

	}
    }

  for (i = aux_range.row0; i <= aux_range.rowi; i++)
    {
      for (j = aux_range.col0; j <= aux_range.coli; j++)
	{
	  state = gtk_sheet_cell_get_state (sheet, i, j);

	  mask1 = i == sheet->range.row0 ? 1 : 0;
	  mask1 = i == sheet->range.rowi ? mask1 + 2 : mask1;
	  mask1 = j == sheet->range.col0 ? mask1 + 4 : mask1;
	  mask1 = j == sheet->range.coli ? mask1 + 8 : mask1;

	  mask2 = i == new_range.row0 ? 1 : 0;
	  mask2 = i == new_range.rowi ? mask2 + 2 : mask2;
	  mask2 = j == new_range.col0 ? mask2 + 4 : mask2;
	  mask2 = j == new_range.coli ? mask2 + 8 : mask2;
	  if (mask2 != mask1 || (mask2 == mask1 && state != GTK_STATE_SELECTED))
	    {
	      x = psppire_axis_pixel_start (sheet->haxis, j);
	      y = g_sheet_row_start_pixel (sheet->row_geometry, i);
	      width = psppire_axis_unit_size (sheet->haxis, j);
	      height = g_sheet_row_get_height (sheet->row_geometry, i);
	      if (mask2 & 1)
		gdk_draw_rectangle (sheet->sheet_window,
				    sheet->xor_gc,
				    TRUE,
				    x + 1, y - 1,
				    width, 3);


	      if (mask2 & 2)
		gdk_draw_rectangle (sheet->sheet_window,
				    sheet->xor_gc,
				    TRUE,
				    x + 1, y + height - 1,
				    width, 3);

	      if (mask2 & 4)
		gdk_draw_rectangle (sheet->sheet_window,
				    sheet->xor_gc,
				    TRUE,
				    x - 1, y + 1,
				    3, height);


	      if (mask2 & 8)
		gdk_draw_rectangle (sheet->sheet_window,
				    sheet->xor_gc,
				    TRUE,
				    x + width - 1, y + 1,
				    3, height);
	    }
	}
    }

  *range = new_range;
}

static void
gtk_sheet_draw_border (GtkSheet *sheet, GtkSheetRange new_range)
{
  GdkRectangle area;

  rectangle_from_range (sheet, &new_range, &area);

  gdk_draw_rectangle (sheet->sheet_window,
		      sheet->xor_gc,
		      FALSE,
		      area.x + 1,
		      area.y + 1,
		      area.width - 2,
		      area.height - 2);
}


static void
gtk_sheet_real_select_range (GtkSheet *sheet,
			     const GtkSheetRange *range)
{
  gint state;

  g_return_if_fail (sheet != NULL);

  if (range == NULL) range = &sheet->range;

  memcpy (&sheet->range, range, sizeof (*range));

  if (range->row0 < 0 || range->rowi < 0) return;
  if (range->col0 < 0 || range->coli < 0) return;

  state = sheet->state;

#if 0
  if (range->coli != sheet->range.coli || range->col0 != sheet->range.col0 ||
      range->rowi != sheet->range.rowi || range->row0 != sheet->range.row0)
    {
      gtk_sheet_new_selection (sheet, &sheet->range);
    }
  else
    {
      gtk_sheet_range_draw_selection (sheet, sheet->range);
    }
#endif

  gtk_sheet_update_primary_selection (sheet);

  g_signal_emit (sheet, sheet_signals[SELECT_RANGE], 0, &sheet->range);
}


void
gtk_sheet_get_selected_range (GtkSheet *sheet, GtkSheetRange *range)
{
  g_return_if_fail (sheet != NULL);
  *range = sheet->range;
}


void
gtk_sheet_select_range (GtkSheet *sheet, const GtkSheetRange *range)
{
  g_return_if_fail (sheet != NULL);

  if (range == NULL) range=&sheet->range;

  if (range->row0 < 0 || range->rowi < 0) return;
  if (range->col0 < 0 || range->coli < 0) return;


  if (sheet->state != GTK_SHEET_NORMAL)
    gtk_sheet_real_unselect_range (sheet, NULL);

  sheet->range.row0 = range->row0;
  sheet->range.rowi = range->rowi;
  sheet->range.col0 = range->col0;
  sheet->range.coli = range->coli;
  sheet->active_cell.row = range->row0;
  sheet->active_cell.col = range->col0;
  sheet->selection_cell.row = range->rowi;
  sheet->selection_cell.col = range->coli;

  sheet->state = GTK_SHEET_RANGE_SELECTED;
  gtk_sheet_real_select_range (sheet, NULL);
}

void
gtk_sheet_unselect_range (GtkSheet *sheet)
{
  if (! GTK_WIDGET_REALIZED (GTK_WIDGET (sheet)))
    return;

  gtk_sheet_real_unselect_range (sheet, NULL);
  sheet->state = GTK_STATE_NORMAL;

  change_active_cell (sheet,
		 sheet->active_cell.row, sheet->active_cell.col);
}


static void
gtk_sheet_real_unselect_range (GtkSheet *sheet,
			       const GtkSheetRange *range)
{
  g_return_if_fail (sheet != NULL);
  g_return_if_fail (GTK_WIDGET_REALIZED (GTK_WIDGET (sheet)));

  if ( range == NULL)
    range = &sheet->range;

  if (range->row0 < 0 || range->rowi < 0) return;
  if (range->col0 < 0 || range->coli < 0) return;

  g_signal_emit (sheet, sheet_signals[SELECT_COLUMN], 0, -1);
  g_signal_emit (sheet, sheet_signals[SELECT_ROW], 0, -1);

#if 0
  if (gtk_sheet_range_isvisible (sheet, *range))
    gtk_sheet_draw_backing_pixmap (sheet, *range);
#endif

  sheet->range.row0 = -1;
  sheet->range.rowi = -1;
  sheet->range.col0 = -1;
  sheet->range.coli = -1;
}


static gint
gtk_sheet_expose (GtkWidget *widget,
		  GdkEventExpose *event)
{
  GtkSheet *sheet;
  GtkSheetRange range;

  g_return_val_if_fail (widget != NULL, FALSE);
  g_return_val_if_fail (GTK_IS_SHEET (widget), FALSE);
  g_return_val_if_fail (event != NULL, FALSE);

  sheet = GTK_SHEET (widget);

  if (!GTK_WIDGET_DRAWABLE (widget))
    return FALSE;

  /* exposure events on the sheet */
  if (event->window == sheet->row_title_window &&
      sheet->row_titles_visible)
    {
      draw_row_title_buttons_range (sheet,
				    min_visible_row (sheet),
				    max_visible_row (sheet));
    }

  if (event->window == sheet->column_title_window &&
      sheet->column_titles_visible)
    {
      draw_column_title_buttons_range (sheet,
				       min_visible_column (sheet),
				       max_visible_column (sheet));
    }


  range.row0 =
    yyy_row_ypixel_to_row (sheet,
			   event->area.y + sheet->vadjustment->value);
  range.row0--;

  range.rowi =
    yyy_row_ypixel_to_row (sheet,
			   event->area.y +
			   event->area.height + sheet->vadjustment->value);
  range.rowi++;

  range.col0 =
    column_from_xpixel (sheet,
			event->area.x + sheet->hadjustment->value);
  range.col0--;

  range.coli =
    column_from_xpixel (sheet,
			event->area.x + event->area.width +
			sheet->hadjustment->value);
  range.coli++;

  if (event->window == sheet->sheet_window)
    {
      gtk_sheet_range_draw (sheet, &range);

      if (sheet->state != GTK_SHEET_NORMAL)
	{
	  if (gtk_sheet_range_isvisible (sheet, sheet->range))
	    gtk_sheet_range_draw (sheet, &sheet->range);

	  if (GTK_SHEET_IN_RESIZE (sheet) || GTK_SHEET_IN_DRAG (sheet))
	    gtk_sheet_range_draw (sheet, &sheet->drag_range);

	  if (gtk_sheet_range_isvisible (sheet, sheet->range))
	    gtk_sheet_range_draw_selection (sheet, sheet->range);
	  if (GTK_SHEET_IN_RESIZE (sheet) || GTK_SHEET_IN_DRAG (sheet))
	    draw_xor_rectangle (sheet, sheet->drag_range);
	}

      if ((!GTK_SHEET_IN_XDRAG (sheet)) && (!GTK_SHEET_IN_YDRAG (sheet)))
	{
	  if (sheet->state == GTK_SHEET_NORMAL)
	    gtk_sheet_draw_active_cell (sheet);
	}
    }

  if (sheet->state != GTK_SHEET_NORMAL && GTK_SHEET_IN_SELECTION (sheet))
    gtk_widget_grab_focus (GTK_WIDGET (sheet));

  (* GTK_WIDGET_CLASS (parent_class)->expose_event) (widget, event);

  return FALSE;
}


static gboolean
gtk_sheet_button_press (GtkWidget *widget,
			GdkEventButton *event)
{
  GtkSheet *sheet;
  GdkModifierType mods;
  gint x, y;
  gint  row, column;
  gboolean veto;

  g_return_val_if_fail (widget != NULL, FALSE);
  g_return_val_if_fail (GTK_IS_SHEET (widget), FALSE);
  g_return_val_if_fail (event != NULL, FALSE);

  sheet = GTK_SHEET (widget);

  /* Cancel any pending tooltips */
  if (sheet->motion_timer)
    {
      g_source_remove (sheet->motion_timer);
      sheet->motion_timer = 0;
    }

  gtk_widget_get_pointer (widget, &x, &y);
  gtk_sheet_get_pixel_info (sheet, x, y, &row, &column);


  if (event->window == sheet->column_title_window)
    {
      g_signal_emit (sheet,
		     sheet_signals[BUTTON_EVENT_COLUMN], 0,
		     column, event);

      if (g_sheet_model_get_column_sensitivity (sheet->model, column))
	{
	  if ( event->type == GDK_2BUTTON_PRESS && event->button == 1)
	    g_signal_emit (sheet,
			   sheet_signals[DOUBLE_CLICK_COLUMN], 0, column);
	}
    }
  else if (event->window == sheet->row_title_window)
    {
      g_signal_emit (sheet,
		     sheet_signals[BUTTON_EVENT_ROW], 0,
		     row, event);


      if (g_sheet_row_get_sensitivity (sheet->row_geometry, row))
	{
	  if ( event->type == GDK_2BUTTON_PRESS && event->button == 1)
	    g_signal_emit (sheet,
			   sheet_signals[DOUBLE_CLICK_ROW], 0, row);
	}
    }

  gdk_window_get_pointer (widget->window, NULL, NULL, &mods);

  if (! (mods & GDK_BUTTON1_MASK)) return TRUE;


  /* press on resize windows */
  if (event->window == sheet->column_title_window &&
      gtk_sheet_columns_resizable (sheet))
    {
#if 0
      gtk_widget_get_pointer (widget, &sheet->x_drag, NULL);
      if ( sheet->row_titles_visible)
	sheet->x_drag -= sheet->row_title_area.width;
#endif

      sheet->x_drag = event->x;

      if (on_column_boundary (sheet, sheet->x_drag, &sheet->drag_cell.col))
	{
	  guint req;
	  gtk_sheet_column_size_request (sheet, sheet->drag_cell.col, &req);
	  GTK_SHEET_SET_FLAGS (sheet, GTK_SHEET_IN_XDRAG);
	  gdk_pointer_grab (sheet->column_title_window, FALSE,
			    GDK_POINTER_MOTION_HINT_MASK |
			    GDK_BUTTON1_MOTION_MASK |
			    GDK_BUTTON_RELEASE_MASK,
			    NULL, NULL, event->time);

	  draw_xor_vline (sheet);
	  return TRUE;
	}
    }

  if (event->window == sheet->row_title_window && gtk_sheet_rows_resizable (sheet))
    {
      gtk_widget_get_pointer (widget, NULL, &sheet->y_drag);

      if (POSSIBLE_YDRAG (sheet, sheet->y_drag, &sheet->drag_cell.row))
	{
	  guint req;
	  gtk_sheet_row_size_request (sheet, sheet->drag_cell.row, &req);
	  GTK_SHEET_SET_FLAGS (sheet, GTK_SHEET_IN_YDRAG);
	  gdk_pointer_grab (sheet->row_title_window, FALSE,
			    GDK_POINTER_MOTION_HINT_MASK |
			    GDK_BUTTON1_MOTION_MASK |
			    GDK_BUTTON_RELEASE_MASK,
			    NULL, NULL, event->time);

	  draw_xor_hline (sheet);
	  return TRUE;
	}
    }

  /* the sheet itself does not handle other than single click events */
  if (event->type != GDK_BUTTON_PRESS) return FALSE;

  /* selections on the sheet */
  if (event->window == sheet->sheet_window)
    {
      gtk_widget_get_pointer (widget, &x, &y);
      gtk_sheet_get_pixel_info (sheet, x, y, &row, &column);
      gdk_pointer_grab (sheet->sheet_window, FALSE,
			GDK_POINTER_MOTION_HINT_MASK |
			GDK_BUTTON1_MOTION_MASK |
			GDK_BUTTON_RELEASE_MASK,
			NULL, NULL, event->time);
      gtk_grab_add (GTK_WIDGET (sheet));

      /* This seems to be a kludge to work around a problem where the sheet
	 scrolls to another position.  The timeout scrolls it back to its
	 original posn. 	 JMD 3 July 2007
      */
      gtk_widget_grab_focus (GTK_WIDGET (sheet));

      if (sheet->selection_mode != GTK_SELECTION_SINGLE &&
	  sheet->selection_mode != GTK_SELECTION_NONE &&
	  sheet->cursor_drag->type == GDK_SIZING &&
	  !GTK_SHEET_IN_SELECTION (sheet) && !GTK_SHEET_IN_RESIZE (sheet))
	{
	  if (sheet->state == GTK_STATE_NORMAL)
	    {
	      row = sheet->active_cell.row;
	      column = sheet->active_cell.col;
	      sheet->active_cell.row = row;
	      sheet->active_cell.col = column;
	      sheet->drag_range = sheet->range;
	      sheet->state = GTK_SHEET_RANGE_SELECTED;
	      gtk_sheet_select_range (sheet, &sheet->drag_range);
	    }
	  sheet->x_drag = x;
	  sheet->y_drag = y;
	  if (row > sheet->range.rowi) row--;
	  if (column > sheet->range.coli) column--;
	  sheet->drag_cell.row = row;
	  sheet->drag_cell.col = column;
	  sheet->drag_range = sheet->range;
	  draw_xor_rectangle (sheet, sheet->drag_range);
	  GTK_SHEET_SET_FLAGS (sheet, GTK_SHEET_IN_RESIZE);
	}
      else if (sheet->cursor_drag->type == GDK_TOP_LEFT_ARROW &&
	       !GTK_SHEET_IN_SELECTION (sheet)
	       && ! GTK_SHEET_IN_DRAG (sheet)
	       && sheet->active_cell.row >= 0
	       && sheet->active_cell.col >= 0
	       )
	{
	  if (sheet->state == GTK_STATE_NORMAL)
	    {
	      row = sheet->active_cell.row;
	      column = sheet->active_cell.col;
	      sheet->active_cell.row = row;
	      sheet->active_cell.col = column;
	      sheet->drag_range = sheet->range;
	      sheet->state = GTK_SHEET_RANGE_SELECTED;
	      gtk_sheet_select_range (sheet, &sheet->drag_range);
	    }
	  sheet->x_drag = x;
	  sheet->y_drag = y;
	  if (row < sheet->range.row0) row++;
	  if (row > sheet->range.rowi) row--;
	  if (column < sheet->range.col0) column++;
	  if (column > sheet->range.coli) column--;
	  sheet->drag_cell.row = row;
	  sheet->drag_cell.col = column;
	  sheet->drag_range = sheet->range;
	  draw_xor_rectangle (sheet, sheet->drag_range);
	  GTK_SHEET_SET_FLAGS (sheet, GTK_SHEET_IN_DRAG);
	}
      else
	{
	  veto = gtk_sheet_click_cell (sheet, row, column);
	  if (veto) GTK_SHEET_SET_FLAGS (sheet, GTK_SHEET_IN_SELECTION);
	}
    }

  if (event->window == sheet->column_title_window)
    {
      gtk_widget_get_pointer (widget, &x, &y);
      if ( sheet->row_titles_visible)
	x -= sheet->row_title_area.width;

      x += sheet->hadjustment->value;

      column = column_from_xpixel (sheet, x);

      if (g_sheet_model_get_column_sensitivity (sheet->model, column))
	{
	  veto = gtk_sheet_click_cell (sheet, -1, column);
	  gtk_grab_add (GTK_WIDGET (sheet));
	  gtk_widget_grab_focus (GTK_WIDGET (sheet));
	  GTK_SHEET_SET_FLAGS (sheet, GTK_SHEET_IN_SELECTION);
	}
    }

  if (event->window == sheet->row_title_window)
    {
      gtk_widget_get_pointer (widget, &x, &y);
      if ( sheet->column_titles_visible)
	y -= sheet->column_title_area.height;

      y += sheet->vadjustment->value;

      row = yyy_row_ypixel_to_row (sheet, y);
      if (g_sheet_row_get_sensitivity (sheet->row_geometry, row))
	{
	  veto = gtk_sheet_click_cell (sheet, row, -1);
	  gtk_grab_add (GTK_WIDGET (sheet));
	  gtk_widget_grab_focus (GTK_WIDGET (sheet));
	  GTK_SHEET_SET_FLAGS (sheet, GTK_SHEET_IN_SELECTION);
	}
    }

  return TRUE;
}

static gboolean
gtk_sheet_click_cell (GtkSheet *sheet, gint row, gint column)
{
  GtkSheetCell cell;
  gboolean forbid_move;

  cell.row = row;
  cell.col = column;

  if (row >= g_sheet_row_get_row_count (sheet->row_geometry)
      || column >= psppire_axis_unit_count (sheet->haxis))
    {
      return FALSE;
    }

  g_signal_emit (sheet, sheet_signals[TRAVERSE], 0,
		 &sheet->active_cell,
		 &cell,
		 &forbid_move);

  if (forbid_move)
    {
      if (sheet->state == GTK_STATE_NORMAL)
	return FALSE;

      row = sheet->active_cell.row;
      column = sheet->active_cell.col;

      change_active_cell (sheet, row, column);
      return FALSE;
    }

  if (row == -1 && column >= 0)
    {
      gtk_sheet_select_column (sheet, column);
      return TRUE;
    }

  if (column == -1 && row >= 0)
    {
      gtk_sheet_select_row (sheet, row);
      return TRUE;
    }

  if (row == -1 && column == -1)
    {
      sheet->range.row0 = 0;
      sheet->range.col0 = 0;
      sheet->range.rowi = g_sheet_row_get_row_count (sheet->row_geometry) - 1;
      sheet->range.coli =
	psppire_axis_unit_count (sheet->haxis) - 1;
      sheet->active_cell.row = 0;
      sheet->active_cell.col = 0;
      gtk_sheet_select_range (sheet, NULL);
      return TRUE;
    }

  if (sheet->state != GTK_SHEET_NORMAL)
    {
      sheet->state = GTK_SHEET_NORMAL;
      gtk_sheet_real_unselect_range (sheet, NULL);
    }
  else
    {
      change_active_cell (sheet, row, column);
    }

  sheet->active_cell.row = row;
  sheet->active_cell.col = column;
  sheet->selection_cell.row = row;
  sheet->selection_cell.col = column;
  sheet->range.row0 = row;
  sheet->range.col0 = column;
  sheet->range.rowi = row;
  sheet->range.coli = column;
  sheet->state = GTK_SHEET_NORMAL;
  GTK_SHEET_SET_FLAGS (sheet, GTK_SHEET_IN_SELECTION);
  gtk_sheet_draw_active_cell (sheet);
  return TRUE;
}

static gint
gtk_sheet_button_release (GtkWidget *widget,
			  GdkEventButton *event)
{
  gint y;
  GdkDisplay *display = gtk_widget_get_display (widget);

  GtkSheet *sheet = GTK_SHEET (widget);

  /* release on resize windows */
  if (GTK_SHEET_IN_XDRAG (sheet))
    {
      gint xpos = event->x;
      gint width;
      GTK_SHEET_UNSET_FLAGS (sheet, GTK_SHEET_IN_XDRAG);
      GTK_SHEET_UNSET_FLAGS (sheet, GTK_SHEET_IN_SELECTION);

      gdk_display_pointer_ungrab (display, event->time);
      draw_xor_vline (sheet);

      width = new_column_width (sheet, sheet->drag_cell.col, &xpos);

      gtk_sheet_set_column_width (sheet, sheet->drag_cell.col, width);
      return TRUE;
    }

  if (GTK_SHEET_IN_YDRAG (sheet))
    {
      GTK_SHEET_UNSET_FLAGS (sheet, GTK_SHEET_IN_YDRAG);
      GTK_SHEET_UNSET_FLAGS (sheet, GTK_SHEET_IN_SELECTION);
      gtk_widget_get_pointer (widget, NULL, &y);
      gdk_display_pointer_ungrab (display, event->time);
      draw_xor_hline (sheet);

      gtk_sheet_set_row_height (sheet, sheet->drag_cell.row,
				new_row_height (sheet, sheet->drag_cell.row, &y));
      g_signal_emit_by_name (sheet->vadjustment, "value_changed");
      return TRUE;
    }


  if (GTK_SHEET_IN_DRAG (sheet))
    {
      GtkSheetRange old_range;
      draw_xor_rectangle (sheet, sheet->drag_range);
      GTK_SHEET_UNSET_FLAGS (sheet, GTK_SHEET_IN_DRAG);
      gdk_display_pointer_ungrab (display, event->time);

      gtk_sheet_real_unselect_range (sheet, NULL);

      sheet->active_cell.row = sheet->active_cell.row +
	(sheet->drag_range.row0 - sheet->range.row0);
      sheet->active_cell.col = sheet->active_cell.col +
	(sheet->drag_range.col0 - sheet->range.col0);
      sheet->selection_cell.row = sheet->selection_cell.row +
	(sheet->drag_range.row0 - sheet->range.row0);
      sheet->selection_cell.col = sheet->selection_cell.col +
	(sheet->drag_range.col0 - sheet->range.col0);
      old_range = sheet->range;
      sheet->range = sheet->drag_range;
      sheet->drag_range = old_range;
      g_signal_emit (sheet, sheet_signals[MOVE_RANGE], 0,
		     &sheet->drag_range, &sheet->range);
      gtk_sheet_select_range (sheet, &sheet->range);
    }

  if (GTK_SHEET_IN_RESIZE (sheet))
    {
      GtkSheetRange old_range;
      draw_xor_rectangle (sheet, sheet->drag_range);
      GTK_SHEET_UNSET_FLAGS (sheet, GTK_SHEET_IN_RESIZE);
      gdk_display_pointer_ungrab (display, event->time);

      gtk_sheet_real_unselect_range (sheet, NULL);

      sheet->active_cell.row = sheet->active_cell.row +
	(sheet->drag_range.row0 - sheet->range.row0);
      sheet->active_cell.col = sheet->active_cell.col +
	(sheet->drag_range.col0 - sheet->range.col0);
      if (sheet->drag_range.row0 < sheet->range.row0)
	sheet->selection_cell.row = sheet->drag_range.row0;
      if (sheet->drag_range.rowi >= sheet->range.rowi)
	sheet->selection_cell.row = sheet->drag_range.rowi;
      if (sheet->drag_range.col0 < sheet->range.col0)
	sheet->selection_cell.col = sheet->drag_range.col0;
      if (sheet->drag_range.coli >= sheet->range.coli)
	sheet->selection_cell.col = sheet->drag_range.coli;
      old_range = sheet->range;
      sheet->range = sheet->drag_range;
      sheet->drag_range = old_range;

      if (sheet->state == GTK_STATE_NORMAL) sheet->state = GTK_SHEET_RANGE_SELECTED;
      g_signal_emit (sheet, sheet_signals[RESIZE_RANGE], 0,
		     &sheet->drag_range, &sheet->range);
      gtk_sheet_select_range (sheet, &sheet->range);
    }

  if (sheet->state == GTK_SHEET_NORMAL && GTK_SHEET_IN_SELECTION (sheet))
    {
      GTK_SHEET_UNSET_FLAGS (sheet, GTK_SHEET_IN_SELECTION);
      gdk_display_pointer_ungrab (display, event->time);
      change_active_cell (sheet, sheet->active_cell.row,
			       sheet->active_cell.col);
    }

  if (GTK_SHEET_IN_SELECTION)
    gdk_display_pointer_ungrab (display, event->time);
  gtk_grab_remove (GTK_WIDGET (sheet));

  GTK_SHEET_UNSET_FLAGS (sheet, GTK_SHEET_IN_SELECTION);

  return TRUE;
}





/* Shamelessly lifted from gtktooltips */
static gboolean
gtk_sheet_subtitle_paint_window (GtkWidget *tip_window)
{
  GtkRequisition req;

  gtk_widget_size_request (tip_window, &req);
  gtk_paint_flat_box (tip_window->style, tip_window->window,
		      GTK_STATE_NORMAL, GTK_SHADOW_OUT,
		      NULL, GTK_WIDGET(tip_window), "tooltip",
		      0, 0, req.width, req.height);

  return FALSE;
}

static void
destroy_hover_window (GtkSheetHoverTitle *h)
{
  gtk_widget_destroy (h->window);
  g_free (h);
}

static GtkSheetHoverTitle *
create_hover_window (void)
{
  GtkSheetHoverTitle *hw = g_malloc (sizeof (*hw));

  hw->window = gtk_window_new (GTK_WINDOW_POPUP);

#if GTK_CHECK_VERSION (2, 9, 0)
  gtk_window_set_type_hint (GTK_WINDOW (hw->window),
			    GDK_WINDOW_TYPE_HINT_TOOLTIP);
#endif

  gtk_widget_set_app_paintable (hw->window, TRUE);
  gtk_window_set_resizable (GTK_WINDOW (hw->window), FALSE);
  gtk_widget_set_name (hw->window, "gtk-tooltips");
  gtk_container_set_border_width (GTK_CONTAINER (hw->window), 4);

  g_signal_connect (hw->window,
		    "expose_event",
		    G_CALLBACK (gtk_sheet_subtitle_paint_window),
		    NULL);

  hw->label = gtk_label_new (NULL);


  gtk_label_set_line_wrap (GTK_LABEL (hw->label), TRUE);
  gtk_misc_set_alignment (GTK_MISC (hw->label), 0.5, 0.5);

  gtk_container_add (GTK_CONTAINER (hw->window), hw->label);

  gtk_widget_show (hw->label);

  g_signal_connect (hw->window,
		    "destroy",
		    G_CALLBACK (gtk_widget_destroyed),
		    &hw->window);

  return hw;
}

#define HOVER_WINDOW_Y_OFFSET 2

static void
show_subtitle (GtkSheet *sheet, gint row, gint column, const gchar *subtitle)
{
  gint x, y;
  gint px, py;
  gint width;

  if ( ! subtitle )
    return;

  gtk_label_set_text (GTK_LABEL (sheet->hover_window->label),
		      subtitle);


  sheet->hover_window->row = row;
  sheet->hover_window->column = column;

  gdk_window_get_origin (GTK_WIDGET (sheet)->window, &x, &y);

  gtk_widget_get_pointer (GTK_WIDGET (sheet), &px, &py);

  gtk_widget_show (sheet->hover_window->window);

  width = GTK_WIDGET (sheet->hover_window->label)->allocation.width;

  if (row == -1 )
    {
      x += px;
      x -= width / 2;
      y += sheet->column_title_area.y;
      y += sheet->column_title_area.height;
      y += HOVER_WINDOW_Y_OFFSET;
    }

  if ( column == -1 )
    {
      y += py;
      x += sheet->row_title_area.x;
      x += sheet->row_title_area.width * 2 / 3.0;
    }

  gtk_window_move (GTK_WINDOW (sheet->hover_window->window),
		   x, y);
}

static gboolean
motion_timeout_callback (gpointer data)
{
  GtkSheet *sheet = GTK_SHEET (data);
  gint x, y;
  gint row, column;
  gtk_widget_get_pointer (GTK_WIDGET (sheet), &x, &y);

  if ( gtk_sheet_get_pixel_info (sheet, x, y, &row, &column) )
    {
      if (sheet->row_title_under)
	{
	  GSheetRow *row_geo = sheet->row_geometry;
	  gchar *text = g_sheet_row_get_subtitle (row_geo, row);

	  show_subtitle (sheet, row, -1, text);
	  g_free (text);
	}

      if (sheet->column_title_under)
	{
	  gchar *text = g_sheet_model_get_column_subtitle (sheet->model,
							   column);

	  show_subtitle (sheet, -1, column, text);

	  g_free (text);
	}
    }

  return FALSE;
}

static gboolean
gtk_sheet_motion (GtkWidget *widget,  GdkEventMotion *event)
{
  GtkSheet *sheet;
  GdkModifierType mods;
  GdkCursorType new_cursor;
  gint x, y;
  gint row, column;
  GdkDisplay *display;

  g_return_val_if_fail (widget != NULL, FALSE);
  g_return_val_if_fail (GTK_IS_SHEET (widget), FALSE);
  g_return_val_if_fail (event != NULL, FALSE);

  sheet = GTK_SHEET (widget);

  display = gtk_widget_get_display (widget);

  /* selections on the sheet */
  x = event->x;
  y = event->y;

  if (!GTK_WIDGET_VISIBLE (sheet->hover_window->window))
    {
      if ( sheet->motion_timer > 0 )
	g_source_remove (sheet->motion_timer);
      sheet->motion_timer =
	g_timeout_add (TIMEOUT_HOVER, motion_timeout_callback, sheet);
    }
  else
    {
      gint row, column;
      gint wx, wy;
      gtk_widget_get_pointer (widget, &wx, &wy);

      if ( gtk_sheet_get_pixel_info (sheet, wx, wy, &row, &column) )
	{
	  if ( row != sheet->hover_window->row ||
	       column != sheet->hover_window->column)
	    {
	      gtk_widget_hide (sheet->hover_window->window);
	    }
	}
    }

  if (event->window == sheet->column_title_window &&
      gtk_sheet_columns_resizable (sheet))
    {
      if (!GTK_SHEET_IN_SELECTION (sheet) &&
	  on_column_boundary (sheet, x, &column))
	{
	  new_cursor = GDK_SB_H_DOUBLE_ARROW;
	  if (new_cursor != sheet->cursor_drag->type)
	    {
	      gdk_cursor_unref (sheet->cursor_drag);
	      sheet->cursor_drag = gdk_cursor_new_for_display (display, GDK_SB_H_DOUBLE_ARROW);
	      gdk_window_set_cursor (sheet->column_title_window,
				     sheet->cursor_drag);
	    }
	}
      else
	{
	  new_cursor = GDK_TOP_LEFT_ARROW;
	  if (!GTK_SHEET_IN_XDRAG (sheet) &&
	      new_cursor != sheet->cursor_drag->type)
	    {
	      gdk_cursor_unref (sheet->cursor_drag);
	      sheet->cursor_drag = gdk_cursor_new_for_display (display, GDK_TOP_LEFT_ARROW);
	      gdk_window_set_cursor (sheet->column_title_window,
				     sheet->cursor_drag);
	    }
	}
    }

  if (event->window == sheet->row_title_window &&
      gtk_sheet_rows_resizable (sheet))
    {
      if (!GTK_SHEET_IN_SELECTION (sheet) && POSSIBLE_YDRAG (sheet, y, &column))
	{
	  new_cursor = GDK_SB_V_DOUBLE_ARROW;
	  if (new_cursor != sheet->cursor_drag->type)
	    {
	      gdk_cursor_unref (sheet->cursor_drag);
	      sheet->cursor_drag = gdk_cursor_new_for_display (display, GDK_SB_V_DOUBLE_ARROW);
	      gdk_window_set_cursor (sheet->row_title_window, sheet->cursor_drag);
	    }
	}
      else
	{
	  new_cursor = GDK_TOP_LEFT_ARROW;
	  if (!GTK_SHEET_IN_YDRAG (sheet) &&
	      new_cursor != sheet->cursor_drag->type)
	    {
	      gdk_cursor_unref (sheet->cursor_drag);
	      sheet->cursor_drag = gdk_cursor_new_for_display (display, GDK_TOP_LEFT_ARROW);
	      gdk_window_set_cursor (sheet->row_title_window, sheet->cursor_drag);
	    }
	}
    }

  new_cursor = GDK_PLUS;
  if ( event->window == sheet->sheet_window &&
       !POSSIBLE_DRAG (sheet, x, y, &row, &column) &&
       !GTK_SHEET_IN_DRAG (sheet) &&
       !POSSIBLE_RESIZE (sheet, x, y, &row, &column) &&
       !GTK_SHEET_IN_RESIZE (sheet) &&
       new_cursor != sheet->cursor_drag->type)
    {
      gdk_cursor_unref (sheet->cursor_drag);
      sheet->cursor_drag = gdk_cursor_new_for_display (display, GDK_PLUS);
      gdk_window_set_cursor (sheet->sheet_window, sheet->cursor_drag);
    }

  new_cursor = GDK_TOP_LEFT_ARROW;
  if ( event->window == sheet->sheet_window &&
       ! (POSSIBLE_RESIZE (sheet, x, y, &row, &column) ||
	  GTK_SHEET_IN_RESIZE (sheet)) &&
       (POSSIBLE_DRAG (sheet, x, y, &row, &column) ||
	GTK_SHEET_IN_DRAG (sheet)) &&
       new_cursor != sheet->cursor_drag->type)
    {
      gdk_cursor_unref (sheet->cursor_drag);
      sheet->cursor_drag = gdk_cursor_new_for_display (display, GDK_TOP_LEFT_ARROW);
      gdk_window_set_cursor (sheet->sheet_window, sheet->cursor_drag);
    }

  new_cursor = GDK_SIZING;
  if ( event->window == sheet->sheet_window &&
       sheet->selection_mode != GTK_SELECTION_NONE &&
       !GTK_SHEET_IN_DRAG (sheet) &&
       (POSSIBLE_RESIZE (sheet, x, y, &row, &column) ||
	GTK_SHEET_IN_RESIZE (sheet)) &&
       new_cursor != sheet->cursor_drag->type)
    {
      gdk_cursor_unref (sheet->cursor_drag);
      sheet->cursor_drag = gdk_cursor_new_for_display (display, GDK_SIZING);
      gdk_window_set_cursor (sheet->sheet_window, sheet->cursor_drag);
    }


  gdk_window_get_pointer (widget->window, &x, &y, &mods);
  if (! (mods & GDK_BUTTON1_MASK)) return FALSE;

  if (GTK_SHEET_IN_XDRAG (sheet))
    {
      x = event->x;

      new_column_width (sheet, sheet->drag_cell.col, &x);
#if 0
      if (x != sheet->x_drag)
	{
	  draw_xor_vline (sheet);
	  sheet->x_drag = x;
	  draw_xor_vline (sheet);
	}
#endif
      return TRUE;
    }

  if (GTK_SHEET_IN_YDRAG (sheet))
    {
      if (event->is_hint || event->window != widget->window)
	gtk_widget_get_pointer (widget, NULL, &y);
      else
	y = event->y;

      new_row_height (sheet, sheet->drag_cell.row, &y);
      if (y != sheet->y_drag)
	{
	  draw_xor_hline (sheet);
	  sheet->y_drag = y;
	  draw_xor_hline (sheet);
	}
      return TRUE;
    }

  if (GTK_SHEET_IN_DRAG (sheet))
    {
      GtkSheetRange aux;
      column = column_from_xpixel (sheet, x)- sheet->drag_cell.col;
      row = yyy_row_ypixel_to_row (sheet, y) - sheet->drag_cell.row;
      if (sheet->state == GTK_SHEET_COLUMN_SELECTED) row = 0;
      if (sheet->state == GTK_SHEET_ROW_SELECTED) column = 0;
      sheet->x_drag = x;
      sheet->y_drag = y;
      aux = sheet->range;
      if (aux.row0 + row >= 0 && aux.rowi + row < g_sheet_row_get_row_count (sheet->row_geometry) &&
	  aux.col0 + column >= 0 && aux.coli + column < psppire_axis_unit_count (sheet->haxis))
	{
	  aux = sheet->drag_range;
	  sheet->drag_range.row0 = sheet->range.row0 + row;
	  sheet->drag_range.col0 = sheet->range.col0 + column;
	  sheet->drag_range.rowi = sheet->range.rowi + row;
	  sheet->drag_range.coli = sheet->range.coli + column;
	  if (aux.row0 != sheet->drag_range.row0 ||
	      aux.col0 != sheet->drag_range.col0)
	    {
	      draw_xor_rectangle (sheet, aux);
	      draw_xor_rectangle (sheet, sheet->drag_range);
	    }
	}
      return TRUE;
    }

  if (GTK_SHEET_IN_RESIZE (sheet))
    {
      GtkSheetRange aux;
      gint v_h, current_col, current_row, col_threshold, row_threshold;
      v_h = 1;
      if (abs (x - psppire_axis_pixel_start (sheet->haxis, sheet->drag_cell.col)) >
	  abs (y - g_sheet_row_start_pixel (sheet->row_geometry, sheet->drag_cell.row))) v_h = 2;

      current_col = column_from_xpixel (sheet, x);
      current_row = yyy_row_ypixel_to_row (sheet, y);
      column = current_col - sheet->drag_cell.col;
      row = current_row - sheet->drag_cell.row;

      /*use half of column width resp. row height as threshold to
	expand selection*/
      col_threshold = psppire_axis_pixel_start (sheet->haxis, current_col) +
	psppire_axis_unit_size (sheet->haxis, current_col) / 2;
      if (column > 0)
	{
	  if (x < col_threshold)
	    column -= 1;
	}
      else if (column < 0)
	{
	  if (x > col_threshold)
	    column +=1;
	}
      row_threshold = g_sheet_row_start_pixel (sheet->row_geometry, current_row) +
	g_sheet_row_get_height (sheet->row_geometry, current_row)/2;
      if (row > 0)
	{
	  if (y < row_threshold)
	    row -= 1;
	}
      else if (row < 0)
	{
	  if (y > row_threshold)
	    row +=1;
	}

      if (sheet->state == GTK_SHEET_COLUMN_SELECTED) row = 0;
      if (sheet->state == GTK_SHEET_ROW_SELECTED) column = 0;
      sheet->x_drag = x;
      sheet->y_drag = y;
      aux = sheet->range;

      if (v_h == 1)
	column = 0;
      else
	row = 0;

      if (aux.row0 + row >= 0 && aux.rowi + row < g_sheet_row_get_row_count (sheet->row_geometry) &&
	  aux.col0 + column >= 0 && aux.coli + column < psppire_axis_unit_count (sheet->haxis))
	{
	  aux = sheet->drag_range;
	  sheet->drag_range = sheet->range;

	  if (row < 0) sheet->drag_range.row0 = sheet->range.row0 + row;
	  if (row > 0) sheet->drag_range.rowi = sheet->range.rowi + row;
	  if (column < 0) sheet->drag_range.col0 = sheet->range.col0 + column;
	  if (column > 0) sheet->drag_range.coli = sheet->range.coli + column;

	  if (aux.row0 != sheet->drag_range.row0 ||
	      aux.rowi != sheet->drag_range.rowi ||
	      aux.col0 != sheet->drag_range.col0 ||
	      aux.coli != sheet->drag_range.coli)
	    {
	      draw_xor_rectangle (sheet, aux);
	      draw_xor_rectangle (sheet, sheet->drag_range);
	    }
	}
      return TRUE;
    }

  gtk_sheet_get_pixel_info (sheet, x, y, &row, &column);

  if (sheet->state == GTK_SHEET_NORMAL && row == sheet->active_cell.row &&
      column == sheet->active_cell.col) return TRUE;

  if (GTK_SHEET_IN_SELECTION (sheet) && mods&GDK_BUTTON1_MASK)
    gtk_sheet_extend_selection (sheet, row, column);

  return TRUE;
}

static gboolean
gtk_sheet_crossing_notify (GtkWidget *widget,
			   GdkEventCrossing *event)
{
  GtkSheet *sheet = GTK_SHEET (widget);

  if (event->window == sheet->column_title_window)
    sheet->column_title_under = event->type == GDK_ENTER_NOTIFY;
  else if (event->window == sheet->row_title_window)
    sheet->row_title_under = event->type == GDK_ENTER_NOTIFY;

  return TRUE;
}

static void
gtk_sheet_extend_selection (GtkSheet *sheet, gint row, gint column)
{
  GtkSheetRange range;
  gint state;
  gint r, c;

  if (row == sheet->selection_cell.row && column == sheet->selection_cell.col)
    return;

  if (sheet->selection_mode == GTK_SELECTION_SINGLE) return;

  gtk_widget_grab_focus (GTK_WIDGET (sheet));

  if (GTK_SHEET_IN_DRAG (sheet)) return;

  state = sheet->state;

  switch (sheet->state)
    {
    case GTK_SHEET_ROW_SELECTED:
      column = psppire_axis_unit_count (sheet->haxis) - 1;
      break;
    case GTK_SHEET_COLUMN_SELECTED:
      row = g_sheet_row_get_row_count (sheet->row_geometry) - 1;
      break;
    case GTK_SHEET_NORMAL:
      sheet->state = GTK_SHEET_RANGE_SELECTED;
      r = sheet->active_cell.row;
      c = sheet->active_cell.col;
      sheet->range.col0 = c;
      sheet->range.row0 = r;
      sheet->range.coli = c;
      sheet->range.rowi = r;
      gtk_sheet_range_draw_selection (sheet, sheet->range);
    case GTK_SHEET_RANGE_SELECTED:
      sheet->state = GTK_SHEET_RANGE_SELECTED;
    }

  sheet->selection_cell.row = row;
  sheet->selection_cell.col = column;

  range.col0 = MIN (column, sheet->active_cell.col);
  range.coli = MAX (column, sheet->active_cell.col);
  range.row0 = MIN (row, sheet->active_cell.row);
  range.rowi = MAX (row, sheet->active_cell.row);

  if (range.row0 != sheet->range.row0 || range.rowi != sheet->range.rowi ||
      range.col0 != sheet->range.col0 || range.coli != sheet->range.coli ||
      state == GTK_SHEET_NORMAL)
    gtk_sheet_real_select_range (sheet, &range);

}

static gint
gtk_sheet_entry_key_press (GtkWidget *widget,
			   GdkEventKey *key)
{
  gboolean focus;
  g_signal_emit_by_name (widget, "key_press_event", key, &focus);
  return focus;
}


/* Number of rows in a step-increment */
#define ROWS_PER_STEP 1


static void
page_vertical (GtkSheet *sheet, GtkScrollType dir)
{
  gint old_row = sheet->active_cell.row ;
  glong vpixel = g_sheet_row_start_pixel (sheet->row_geometry, old_row);

  gint new_row;

  vpixel -= g_sheet_row_start_pixel (sheet->row_geometry,
				     min_visible_row (sheet));

  switch ( dir)
    {
    case GTK_SCROLL_PAGE_DOWN:
      gtk_adjustment_set_value (sheet->vadjustment,
				sheet->vadjustment->value +
				sheet->vadjustment->page_increment);
      break;
    case GTK_SCROLL_PAGE_UP:
      gtk_adjustment_set_value (sheet->vadjustment,
				sheet->vadjustment->value -
				sheet->vadjustment->page_increment);

      break;
    default:
      g_assert_not_reached ();
      break;
    }


  vpixel += g_sheet_row_start_pixel (sheet->row_geometry,
				     min_visible_row (sheet));

  new_row =  yyy_row_ypixel_to_row (sheet, vpixel);

  change_active_cell (sheet, new_row,
			   sheet->active_cell.col);
}


static void
step_sheet (GtkSheet *sheet, GtkScrollType dir)
{
  gint current_row = sheet->active_cell.row;
  gint current_col = sheet->active_cell.col;
  GtkSheetCell new_cell ;
  gboolean forbidden = FALSE;

  new_cell.row = current_row;
  new_cell.col = current_col;

  switch ( dir)
    {
    case GTK_SCROLL_STEP_DOWN:
      new_cell.row++;
      break;
    case GTK_SCROLL_STEP_UP:
      new_cell.row--;
      break;
    case GTK_SCROLL_STEP_RIGHT:
      new_cell.col++;
      break;
    case GTK_SCROLL_STEP_LEFT:
      new_cell.col--;
      break;
    default:
      g_assert_not_reached ();
      break;
    }


  maximize_int (&new_cell.row, 0);
  maximize_int (&new_cell.col, 0);

  minimize_int (&new_cell.row,
		g_sheet_row_get_row_count (sheet->row_geometry) - 1);

  minimize_int (&new_cell.col,
		psppire_axis_unit_count (sheet->haxis) - 1);

  g_signal_emit (sheet, sheet_signals[TRAVERSE], 0,
		 &sheet->active_cell,
		 &new_cell,
		&forbidden);

  if (forbidden)
    return;

  change_active_cell (sheet, new_cell.row, new_cell.col);

  if ( new_cell.col > max_fully_visible_column (sheet))
    {
      glong hpos  =
	psppire_axis_pixel_start (sheet->haxis,
				    new_cell.col + 1);
      hpos -= sheet->hadjustment->page_size;

      gtk_adjustment_set_value (sheet->hadjustment,
				hpos);
    }
  else if ( new_cell.col < min_fully_visible_column (sheet))
    {
      glong hpos  =
	psppire_axis_pixel_start (sheet->haxis,
				    new_cell.col);

      gtk_adjustment_set_value (sheet->hadjustment,
				hpos);
    }


  if ( new_cell.row > max_fully_visible_row (sheet))
    {
      glong vpos  =
	g_sheet_row_start_pixel (sheet->row_geometry,
				    new_cell.row + 1);
      vpos -= sheet->vadjustment->page_size;

      gtk_adjustment_set_value (sheet->vadjustment,
				vpos);
    }
  else if ( new_cell.row < min_fully_visible_row (sheet))
    {
      glong vpos  =
	g_sheet_row_start_pixel (sheet->row_geometry,
				    new_cell.row);

      gtk_adjustment_set_value (sheet->vadjustment,
				vpos);
    }
}


static gboolean
gtk_sheet_key_press (GtkWidget *widget,
		     GdkEventKey *key)
{
  GtkSheet *sheet = GTK_SHEET (widget);

  GTK_SHEET_UNSET_FLAGS (sheet, GTK_SHEET_IN_SELECTION);

  switch (key->keyval)
    {
    case GDK_Tab:
    case GDK_Right:
      step_sheet (sheet, GTK_SCROLL_STEP_RIGHT);
      break;
    case GDK_ISO_Left_Tab:
    case GDK_Left:
      step_sheet (sheet, GTK_SCROLL_STEP_LEFT);
      break;
    case GDK_Return:
    case GDK_Down:
      step_sheet (sheet, GTK_SCROLL_STEP_DOWN);
      break;
    case GDK_Up:
      step_sheet (sheet, GTK_SCROLL_STEP_UP);
      break;

    case GDK_Page_Down:
      page_vertical (sheet, GTK_SCROLL_PAGE_DOWN);
      break;
    case GDK_Page_Up:
      page_vertical (sheet, GTK_SCROLL_PAGE_UP);
      break;

    case GDK_Home:
      gtk_adjustment_set_value (sheet->vadjustment,
				sheet->vadjustment->lower);

      change_active_cell (sheet,  0,
			       sheet->active_cell.col);

      break;

    case GDK_End:
      gtk_adjustment_set_value (sheet->vadjustment,
				sheet->vadjustment->upper -
				sheet->vadjustment->page_size -
				sheet->vadjustment->page_increment);

      /*
	change_active_cellx (sheet,
	g_sheet_row_get_row_count (sheet->row_geometry) - 1,
	sheet->active_cell.col);
      */
      break;
    case GDK_Delete:
      gtk_sheet_real_cell_clear (sheet, sheet->active_cell.row, sheet->active_cell.col);
      break;
    default:
      return FALSE;
      break;
    }

  return TRUE;
}

static void
gtk_sheet_size_request (GtkWidget *widget,
			GtkRequisition *requisition)
{
  GtkSheet *sheet;

  g_return_if_fail (widget != NULL);
  g_return_if_fail (GTK_IS_SHEET (widget));
  g_return_if_fail (requisition != NULL);

  sheet = GTK_SHEET (widget);

  requisition->width = 3 * DEFAULT_COLUMN_WIDTH;
  requisition->height = 3 * DEFAULT_ROW_HEIGHT;

  /* compute the size of the column title area */
  if (sheet->column_titles_visible)
    requisition->height += sheet->column_title_area.height;

  /* compute the size of the row title area */
  if (sheet->row_titles_visible)
    requisition->width += sheet->row_title_area.width;
}


static void
gtk_sheet_size_allocate (GtkWidget *widget,
			 GtkAllocation *allocation)
{
  GtkSheet *sheet;
  GtkAllocation sheet_allocation;
  gint border_width;

  g_return_if_fail (widget != NULL);
  g_return_if_fail (GTK_IS_SHEET (widget));
  g_return_if_fail (allocation != NULL);

  sheet = GTK_SHEET (widget);
  widget->allocation = *allocation;
  border_width = GTK_CONTAINER (widget)->border_width;

  if (GTK_WIDGET_REALIZED (widget))
    gdk_window_move_resize (widget->window,
			    allocation->x + border_width,
			    allocation->y + border_width,
			    allocation->width - 2 * border_width,
			    allocation->height - 2 * border_width);

  /* use internal allocation structure for all the math
   * because it's easier than always subtracting the container
   * border width */
  sheet->internal_allocation.x = 0;
  sheet->internal_allocation.y = 0;
  sheet->internal_allocation.width = allocation->width - 2 * border_width;
  sheet->internal_allocation.height = allocation->height - 2 * border_width;

  sheet_allocation.x = 0;
  sheet_allocation.y = 0;
  sheet_allocation.width = allocation->width - 2 * border_width;
  sheet_allocation.height = allocation->height - 2 * border_width;

  if (GTK_WIDGET_REALIZED (widget))
    gdk_window_move_resize (sheet->sheet_window,
			    sheet_allocation.x,
			    sheet_allocation.y,
			    sheet_allocation.width,
			    sheet_allocation.height);

  /* position the window which holds the column title buttons */
  sheet->column_title_area.x = 0;
  sheet->column_title_area.y = 0;

  if (sheet->row_titles_visible)
    {
      sheet->column_title_area.x = sheet->row_title_area.width;
    }

  sheet->column_title_area.width = sheet_allocation.width ;


  if (GTK_WIDGET_REALIZED (widget) && sheet->column_titles_visible)
    gdk_window_move_resize (sheet->column_title_window,
			    sheet->column_title_area.x,
			    sheet->column_title_area.y,
			    sheet->column_title_area.width,
			    sheet->column_title_area.height);


  /* position the window which holds the row title buttons */
  sheet->row_title_area.x = 0;
  sheet->row_title_area.y = 0;
  if (sheet->column_titles_visible)
    {
      sheet->row_title_area.y = sheet->column_title_area.height;
    }

  sheet->row_title_area.height = sheet_allocation.height -
    sheet->row_title_area.y;

  if (GTK_WIDGET_REALIZED (widget) && sheet->row_titles_visible)
    gdk_window_move_resize (sheet->row_title_window,
			    sheet->row_title_area.x,
			    sheet->row_title_area.y,
			    sheet->row_title_area.width,
			    sheet->row_title_area.height);


  /* set the scrollbars adjustments */
  adjust_scrollbars (sheet);
}

static void
draw_column_title_buttons (GtkSheet *sheet)
{
  gint x, width;

  if (!sheet->column_titles_visible) return;
  if (!GTK_WIDGET_REALIZED (sheet))
    return;

  gdk_drawable_get_size (sheet->sheet_window, &width, NULL);
  x = 0;

  if (sheet->row_titles_visible)
    {
      x = sheet->row_title_area.width;
    }

  if (sheet->column_title_area.width != width || sheet->column_title_area.x != x)
    {
      sheet->column_title_area.width = width;
      sheet->column_title_area.x = x;
      gdk_window_move_resize (sheet->column_title_window,
			      sheet->column_title_area.x,
			      sheet->column_title_area.y,
			      sheet->column_title_area.width,
			      sheet->column_title_area.height);
    }

  if (max_visible_column (sheet) ==
      psppire_axis_unit_count (sheet->haxis) - 1)
    gdk_window_clear_area (sheet->column_title_window,
			   0, 0,
			   sheet->column_title_area.width,
			   sheet->column_title_area.height);

  if (!GTK_WIDGET_DRAWABLE (sheet)) return;

  size_allocate_global_button (sheet);

  draw_column_title_buttons_range (sheet, min_visible_column (sheet), 
				   max_visible_column (sheet));
}

static void
draw_row_title_buttons (GtkSheet *sheet)
{
  gint y = 0;
  gint height;

  if (!sheet->row_titles_visible) return;
  if (!GTK_WIDGET_REALIZED (sheet))
    return;

  gdk_drawable_get_size (sheet->sheet_window, NULL, &height);

  if (sheet->column_titles_visible)
    {
      y = sheet->column_title_area.height;
    }

  if (sheet->row_title_area.height != height || sheet->row_title_area.y != y)
    {
      sheet->row_title_area.y = y;
      sheet->row_title_area.height = height;
      gdk_window_move_resize (sheet->row_title_window,
			      sheet->row_title_area.x,
			      sheet->row_title_area.y,
			      sheet->row_title_area.width,
			      sheet->row_title_area.height);
    }

  if (max_visible_row (sheet) == g_sheet_row_get_row_count (sheet->row_geometry) - 1)
    gdk_window_clear_area (sheet->row_title_window,
			   0, 0,
			   sheet->row_title_area.width,
			   sheet->row_title_area.height);

  if (!GTK_WIDGET_DRAWABLE (sheet)) return;

  size_allocate_global_button (sheet);


  draw_row_title_buttons_range (sheet, min_visible_row (sheet),
				max_visible_row (sheet));
}


static void
gtk_sheet_size_allocate_entry (GtkSheet *sheet)
{
  GtkAllocation entry_alloc;
  GtkSheetCellAttr attributes = { 0 };
  GtkEntry *sheet_entry;


  if (!GTK_WIDGET_REALIZED (GTK_WIDGET (sheet))) return;
  if (!GTK_WIDGET_MAPPED (GTK_WIDGET (sheet))) return;

  sheet_entry = GTK_ENTRY (gtk_sheet_get_entry (sheet));

  if ( ! gtk_sheet_get_attributes (sheet, sheet->active_cell.row,
				   sheet->active_cell.col,
				   &attributes) )
    return ;

  gtk_widget_ensure_style (GTK_WIDGET (sheet_entry));

  if ( GTK_WIDGET_REALIZED (sheet->entry_widget) )
    {
      GtkStyle *style = GTK_WIDGET (sheet_entry)->style;

      style->bg[GTK_STATE_NORMAL] = attributes.background;
      style->fg[GTK_STATE_NORMAL] = attributes.foreground;
      style->text[GTK_STATE_NORMAL] = attributes.foreground;
      style->bg[GTK_STATE_ACTIVE] = attributes.background;
      style->fg[GTK_STATE_ACTIVE] = attributes.foreground;
      style->text[GTK_STATE_ACTIVE] = attributes.foreground;

      pango_font_description_free (style->font_desc);
      g_assert (attributes.font_desc);
      style->font_desc = pango_font_description_copy (attributes.font_desc);
    }

  rectangle_from_cell (sheet, sheet->active_cell.row,
		       sheet->active_cell.col, &entry_alloc);

  gtk_widget_set_size_request (sheet->entry_widget, entry_alloc.width,
			       entry_alloc.height);
  gtk_widget_size_allocate (sheet->entry_widget, &entry_alloc);
}


static void
create_sheet_entry (GtkSheet *sheet)
{
  if (sheet->entry_widget)
    {
      gtk_widget_unparent (sheet->entry_widget);
    }

  if (sheet->entry_type)
    {
      sheet->entry_container = g_object_new (sheet->entry_type, NULL);
      g_object_ref_sink (sheet->entry_container);
      sheet->entry_widget = gtk_sheet_get_entry (sheet);

      if  ( NULL == sheet->entry_widget)
	{
	  g_warning ("Entry type is %s. It must be GtkEntry subclass, or a widget containing one. "
		     "Using default", g_type_name (sheet->entry_type));
	  g_object_unref (sheet->entry_container);
	  sheet->entry_widget = sheet->entry_container = gtk_entry_new ();
	}
      else
	{
	  sheet->entry_widget = sheet->entry_container ;
	}
    }
  else
    {
      sheet->entry_widget = sheet->entry_container = gtk_entry_new ();
      g_object_ref_sink (sheet->entry_container);
    }

  gtk_widget_size_request (sheet->entry_widget, NULL);

  if (GTK_WIDGET_REALIZED (sheet))
    {
      gtk_widget_set_parent_window (sheet->entry_widget, sheet->sheet_window);
      gtk_widget_set_parent (sheet->entry_widget, GTK_WIDGET (sheet));
      gtk_widget_realize (sheet->entry_widget);
    }

  g_signal_connect_swapped (sheet->entry_widget, "key_press_event",
			    G_CALLBACK (gtk_sheet_entry_key_press),
			    sheet);

  sheet->entry_handler_id =
    g_signal_connect (sheet->entry_widget,
		      "changed",
		      G_CALLBACK (gtk_sheet_entry_changed),
		      sheet);

  gtk_widget_show (sheet->entry_widget);
}


/* Finds the last child widget that happens to be of type GtkEntry */
static void
find_entry (GtkWidget *w, gpointer user_data)
{
  GtkWidget **entry = user_data;
  if ( GTK_IS_ENTRY (w))
    {
      *entry = w;
    }
}

GtkWidget *
gtk_sheet_get_entry (GtkSheet *sheet)
{
  GtkWidget *parent;
  GtkWidget *entry = NULL;

  g_return_val_if_fail (sheet != NULL, NULL);
  g_return_val_if_fail (GTK_IS_SHEET (sheet), NULL);
  g_return_val_if_fail (sheet->entry_widget != NULL, NULL);

  if (GTK_IS_ENTRY (sheet->entry_container))
    return (sheet->entry_container);

  parent = sheet->entry_container;

  if (GTK_IS_CONTAINER (parent))
    {
      gtk_container_forall (GTK_CONTAINER (parent), find_entry, &entry);

      if (GTK_IS_ENTRY (entry))
	return entry;
    }

  if (!GTK_IS_ENTRY (entry)) return NULL;

  return (entry);

}

GtkWidget *
gtk_sheet_get_entry_widget (GtkSheet *sheet)
{
  g_return_val_if_fail (sheet != NULL, NULL);
  g_return_val_if_fail (GTK_IS_SHEET (sheet), NULL);
  g_return_val_if_fail (sheet->entry_widget != NULL, NULL);

  return (sheet->entry_widget);
}


static void
draw_button (GtkSheet *sheet, GdkWindow *window,
		       GtkSheetButton *button, gboolean is_sensitive,
		       GdkRectangle allocation)
{
  GtkShadowType shadow_type;
  gint text_width = 0, text_height = 0;
  PangoAlignment align = PANGO_ALIGN_LEFT;

  gboolean rtl ;

  gint state = 0;

  g_return_if_fail (sheet != NULL);
  g_return_if_fail (button != NULL);


  rtl = gtk_widget_get_direction (GTK_WIDGET (sheet)) == GTK_TEXT_DIR_RTL;

  gdk_window_clear_area (window,
			 allocation.x, allocation.y,
			 allocation.width, allocation.height);

  gtk_paint_box (sheet->button->style, window,
		 GTK_STATE_NORMAL, GTK_SHADOW_OUT,
		 &allocation, GTK_WIDGET (sheet->button),
		 "buttondefault",
		 allocation.x, allocation.y,
		 allocation.width, allocation.height);

  state = button->state;
  if (!is_sensitive) state = GTK_STATE_INSENSITIVE;

  if (state == GTK_STATE_ACTIVE)
    shadow_type = GTK_SHADOW_IN;
  else
    shadow_type = GTK_SHADOW_OUT;

  if (state != GTK_STATE_NORMAL && state != GTK_STATE_INSENSITIVE)
    gtk_paint_box (sheet->button->style, window,
		   button->state, shadow_type,
		   &allocation, GTK_WIDGET (sheet->button),
		   "button",
		   allocation.x, allocation.y,
		   allocation.width, allocation.height);

  if (button->label_visible)
    {
      text_height = DEFAULT_ROW_HEIGHT -
	2 * COLUMN_TITLES_HEIGHT;

      gdk_gc_set_clip_rectangle (GTK_WIDGET (sheet)->style->fg_gc[button->state],
				 &allocation);
      gdk_gc_set_clip_rectangle (GTK_WIDGET (sheet)->style->white_gc,
				 &allocation);

      allocation.y += 2 * sheet->button->style->ythickness;

      if (button->label && strlen (button->label)>0)
	{
	  PangoRectangle rect;
	  gchar *line = button->label;

	  PangoLayout *layout = NULL;
	  gint real_x = allocation.x;
	  gint real_y = allocation.y;

	  layout = gtk_widget_create_pango_layout (GTK_WIDGET (sheet), line);
	  pango_layout_get_extents (layout, NULL, &rect);

	  text_width = PANGO_PIXELS (rect.width);
	  switch (button->justification)
	    {
	    case GTK_JUSTIFY_LEFT:
	      real_x = allocation.x + COLUMN_TITLES_HEIGHT;
	      align = rtl ? PANGO_ALIGN_RIGHT : PANGO_ALIGN_LEFT;
	      break;
	    case GTK_JUSTIFY_RIGHT:
	      real_x = allocation.x + allocation.width - text_width - COLUMN_TITLES_HEIGHT;
	      align = rtl ? PANGO_ALIGN_LEFT : PANGO_ALIGN_RIGHT;
	      break;
	    case GTK_JUSTIFY_CENTER:
	    default:
	      real_x = allocation.x + (allocation.width - text_width)/2;
	      align = rtl ? PANGO_ALIGN_RIGHT : PANGO_ALIGN_LEFT;
	      pango_layout_set_justify (layout, TRUE);
	    }
	  pango_layout_set_alignment (layout, align);
	  gtk_paint_layout (GTK_WIDGET (sheet)->style,
			    window,
			    state,
			    FALSE,
			    &allocation,
			    GTK_WIDGET (sheet),
			    "label",
			    real_x, real_y,
			    layout);
	  g_object_unref (layout);
	}

      gdk_gc_set_clip_rectangle (GTK_WIDGET (sheet)->style->fg_gc[button->state],
				 NULL);
      gdk_gc_set_clip_rectangle (GTK_WIDGET (sheet)->style->white_gc, NULL);

    }

  gtk_sheet_button_free (button);
}


/* Draw the column title buttons FIRST through to LAST */
static void
draw_column_title_buttons_range (GtkSheet *sheet, gint first, gint last)
{
  GdkRegion *region;
  gint col;
  if (!GTK_WIDGET_REALIZED (GTK_WIDGET (sheet))) return;

  if (!sheet->column_titles_visible) return;

  g_return_if_fail (first >= min_visible_column (sheet));
  g_return_if_fail (last <= max_visible_column (sheet));

<<<<<<< HEAD
  button = g_sheet_model_get_column_button (sheet->model, column);
  allocation.y = 0;
  allocation.x = psppire_axis_pixel_start (sheet->haxis, column) + CELL_SPACING;
  allocation.x -= sheet->hadjustment->value;

  allocation.height = sheet->column_title_area.height;
  allocation.width = psppire_axis_unit_size (sheet->haxis, column);
  is_sensitive = g_sheet_model_get_column_sensitivity (sheet->model, column);
=======
  region =
    gdk_drawable_get_visible_region (GDK_DRAWABLE (sheet->column_title_window));

  gdk_window_begin_paint_region (sheet->column_title_window, region);

  for (col = first ; col <= last ; ++col)
    {
      GdkRectangle allocation;
      gboolean is_sensitive = FALSE;

      GtkSheetButton *
	button = g_sheet_column_get_button (sheet->column_geometry, col);
      allocation.y = 0;
      allocation.x =
	g_sheet_column_start_pixel (sheet->column_geometry, col)
	+ CELL_SPACING;
      allocation.x -= sheet->hadjustment->value;

      allocation.height = sheet->column_title_area.height;
      allocation.width =
	g_sheet_column_get_width (sheet->column_geometry, col);
      is_sensitive =
	g_sheet_column_get_sensitivity (sheet->column_geometry, col);

      draw_button (sheet, sheet->column_title_window,
		   button, is_sensitive, allocation);
    }
>>>>>>> bfa3bb62

  gdk_window_end_paint (sheet->column_title_window);
}


static void
draw_row_title_buttons_range (GtkSheet *sheet, gint first, gint last)
{
  GdkRegion *region;
  gint row;
  if (!GTK_WIDGET_REALIZED (GTK_WIDGET (sheet))) return;

  if (!sheet->row_titles_visible) return;

  g_return_if_fail (first >= min_visible_row (sheet));
  g_return_if_fail (last <= max_visible_row (sheet));


  region =
    gdk_drawable_get_visible_region (GDK_DRAWABLE (sheet->row_title_window));

  gdk_window_begin_paint_region (sheet->row_title_window, region);


  for (row = first; row <= last; ++row)
    {
      GdkRectangle allocation;

      gboolean is_sensitive = FALSE;

      GtkSheetButton *button =
	g_sheet_row_get_button (sheet->row_geometry, row);
      allocation.x = 0;
      allocation.y = g_sheet_row_start_pixel (sheet->row_geometry, row)
	+ CELL_SPACING;
      allocation.y -= sheet->vadjustment->value;

      allocation.width = sheet->row_title_area.width;
      allocation.height = g_sheet_row_get_height (sheet->row_geometry, row);
      is_sensitive = g_sheet_row_get_sensitivity (sheet->row_geometry, row);

      draw_button (sheet, sheet->row_title_window,
		   button, is_sensitive, allocation);
    }

  gdk_window_end_paint (sheet->row_title_window);
}

/* SCROLLBARS
 *
 * functions:
 * adjust_scrollbars
 * vadjustment_value_changed
 * hadjustment_value_changed */

static void
adjust_scrollbars (GtkSheet *sheet)
{
  gint width, height;

  if (!GTK_WIDGET_REALIZED (GTK_WIDGET (sheet)))
    return;

  gdk_drawable_get_size (sheet->sheet_window, &width, &height);

  if ( sheet->row_titles_visible)
    width -= sheet->row_title_area.width;

  if (sheet->column_titles_visible)
    height -= sheet->column_title_area.height;

  if (sheet->vadjustment)
    {
      glong last_row = g_sheet_row_get_row_count (sheet->row_geometry) - 1;

      sheet->vadjustment->step_increment =
	ROWS_PER_STEP *
	g_sheet_row_get_height (sheet->row_geometry, last_row);

      sheet->vadjustment->page_increment =
	height -
	sheet->column_title_area.height -
	g_sheet_row_get_height (sheet->row_geometry, last_row);



      sheet->vadjustment->upper =
	g_sheet_row_start_pixel (sheet->row_geometry, last_row)
	+
	g_sheet_row_get_height (sheet->row_geometry, last_row)
	;

      sheet->vadjustment->lower = 0;
      sheet->vadjustment->page_size = height;

      g_signal_emit_by_name (sheet->vadjustment, "changed");
    }

  if (sheet->hadjustment)
    {
      gint last_col;
      sheet->hadjustment->step_increment = 1;

      sheet->hadjustment->page_increment = width;

      last_col = psppire_axis_unit_count (sheet->haxis) - 1;

      sheet->hadjustment->upper =
	psppire_axis_pixel_start (sheet->haxis, last_col)
	+
	psppire_axis_unit_size (sheet->haxis, last_col)
	;

      sheet->hadjustment->lower = 0;
      sheet->hadjustment->page_size = width;

      g_signal_emit_by_name (sheet->hadjustment, "changed");
    }
}

static void
vadjustment_value_changed (GtkAdjustment *adjustment,
			   gpointer data)
{
  GdkRegion *region;
  GtkSheet *sheet = GTK_SHEET (data);

  g_return_if_fail (adjustment != NULL);

  if ( ! GTK_WIDGET_REALIZED (sheet)) return;


  gtk_widget_hide (sheet->entry_widget);

  region =
    gdk_drawable_get_visible_region (GDK_DRAWABLE (sheet->sheet_window));

  gdk_window_begin_paint_region (sheet->sheet_window, region);


  gtk_sheet_range_draw (sheet, NULL);
  draw_row_title_buttons (sheet);
  //  size_allocate_global_button (sheet);

  gdk_window_end_paint (sheet->sheet_window);
}


static void
hadjustment_value_changed (GtkAdjustment *adjustment,
			   gpointer data)
{
  GdkRegion *region;
  GtkSheet *sheet = GTK_SHEET (data);

  g_return_if_fail (adjustment != NULL);

  if ( ! GTK_WIDGET_REALIZED (sheet)) return;

  gtk_widget_hide (sheet->entry_widget);


  region =
    gdk_drawable_get_visible_region (GDK_DRAWABLE (sheet->sheet_window));

  gdk_window_begin_paint_region (sheet->sheet_window, region);

  gtk_sheet_range_draw (sheet, NULL);
  draw_column_title_buttons (sheet);
  //  size_allocate_global_button (sheet);

  gdk_window_end_paint (sheet->sheet_window);
}


/* COLUMN RESIZING */
static void
draw_xor_vline (GtkSheet *sheet)
{
  gint height;
  gint xpos = sheet->x_drag;
  gdk_drawable_get_size (sheet->sheet_window,
			 NULL, &height);


  if (sheet->row_titles_visible)
    xpos += sheet->row_title_area.width;

  gdk_draw_line (GTK_WIDGET (sheet)->window, sheet->xor_gc,
		 xpos,
		 sheet->column_title_area.height,
		 xpos,
		 height + CELL_SPACING);
}

/* ROW RESIZING */
static void
draw_xor_hline (GtkSheet *sheet)

{
  gint width;
  gint ypos = sheet->y_drag;

  gdk_drawable_get_size (sheet->sheet_window,
			 &width, NULL);


  if (sheet->column_titles_visible)
    ypos += sheet->column_title_area.height;

  gdk_draw_line (GTK_WIDGET (sheet)->window, sheet->xor_gc,
		 sheet->row_title_area.width,
		 ypos,
		 width + CELL_SPACING,
		 ypos);
}

/* SELECTED RANGE */
static void
draw_xor_rectangle (GtkSheet *sheet, GtkSheetRange range)
{
  gint i = 0;
  GdkRectangle clip_area, area;
  GdkGCValues values;

  area.x = psppire_axis_pixel_start (sheet->haxis, range.col0);
  area.y = g_sheet_row_start_pixel (sheet->row_geometry, range.row0);
  area.width = psppire_axis_pixel_start (sheet->haxis, range.coli)- area.x+
    psppire_axis_unit_size (sheet->haxis, range.coli);
  area.height = g_sheet_row_start_pixel (sheet->row_geometry, range.rowi)- area.y +
    g_sheet_row_get_height (sheet->row_geometry, range.rowi);

  clip_area.x = sheet->row_title_area.width;
  clip_area.y = sheet->column_title_area.height;

  gdk_drawable_get_size (sheet->sheet_window,
			 &clip_area.width, &clip_area.height);

  if (!sheet->row_titles_visible) clip_area.x = 0;
  if (!sheet->column_titles_visible) clip_area.y = 0;

  if (area.x < 0)
    {
      area.width = area.width + area.x;
      area.x = 0;
    }
  if (area.width > clip_area.width) area.width = clip_area.width + 10;
  if (area.y < 0)
    {
      area.height = area.height + area.y;
      area.y = 0;
    }
  if (area.height > clip_area.height) area.height = clip_area.height + 10;

  clip_area.x--;
  clip_area.y--;
  clip_area.width += 3;
  clip_area.height += 3;

  gdk_gc_get_values (sheet->xor_gc, &values);

  gdk_gc_set_clip_rectangle (sheet->xor_gc, &clip_area);

  gdk_draw_rectangle (sheet->sheet_window,
		      sheet->xor_gc,
		      FALSE,
		      area.x + i, area.y + i,
		      area.width - 2 * i, area.height - 2 * i);


  gdk_gc_set_clip_rectangle (sheet->xor_gc, NULL);

  gdk_gc_set_foreground (sheet->xor_gc, &values.foreground);
}


/* this function returns the new width of the column being resized given
 * the COLUMN and X position of the cursor; the x cursor position is passed
 * in as a pointer and automaticaly corrected if it's outside the acceptable
 * range */
static guint
new_column_width (GtkSheet *sheet, gint column, gint *x)
{
  gint left_pos = psppire_axis_pixel_start (sheet->haxis, column)
    - sheet->hadjustment->value;

  gint width = *x - left_pos;

  if ( width < sheet->column_requisition)
    {
      width = sheet->column_requisition;
      *x = left_pos + width;
    }

#if AXIS_TRANSITION
  g_sheet_column_set_width (sheet->column_geometry, column, width);
#endif

  draw_column_title_buttons (sheet);

  return width;
}

/* this function returns the new height of the row being resized given
 * the row and y position of the cursor; the y cursor position is passed
 * in as a pointer and automaticaly corrected if it's beyond min / max limits */
static guint
new_row_height (GtkSheet *sheet, gint row, gint *y)
{
  gint height;
  guint min_height;

  gint cy = *y;
  min_height = sheet->row_requisition;

  /* you can't shrink a row to less than its minimum height */
  if (cy < g_sheet_row_start_pixel (sheet->row_geometry, row) + min_height)

    {
      *y = cy = g_sheet_row_start_pixel (sheet->row_geometry, row) + min_height;
    }

  /* calculate new row height making sure it doesn't end up
   * less than the minimum height */
  height = (cy - g_sheet_row_start_pixel (sheet->row_geometry, row));
  if (height < min_height)
    height = min_height;

  g_sheet_row_set_height (sheet->row_geometry, row, height);
  draw_row_title_buttons (sheet);

  return height;
}

static void
gtk_sheet_set_column_width (GtkSheet *sheet,
			    gint column,
			    guint width)
{
  guint min_width;

  g_return_if_fail (sheet != NULL);
  g_return_if_fail (GTK_IS_SHEET (sheet));

  if (column < 0 || column >= psppire_axis_unit_count (sheet->haxis))
    return;

  gtk_sheet_column_size_request (sheet, column, &min_width);
  if (width < min_width) return;

#if AXIS_TRANSITION
  g_sheet_column_set_width (sheet->column_geometry, column, width);
#endif

  if (GTK_WIDGET_REALIZED (GTK_WIDGET (sheet)))
    {
      draw_column_title_buttons (sheet);
      adjust_scrollbars (sheet);
      gtk_sheet_size_allocate_entry (sheet);
      gtk_sheet_range_draw (sheet, NULL);
    }
}



static void
gtk_sheet_set_row_height (GtkSheet *sheet,
			  gint row,
			  guint height)
{
  guint min_height;

  g_return_if_fail (sheet != NULL);
  g_return_if_fail (GTK_IS_SHEET (sheet));

  if (row < 0 || row >= g_sheet_row_get_row_count (sheet->row_geometry))
    return;

  gtk_sheet_row_size_request (sheet, row, &min_height);
  if (height < min_height) return;

  g_sheet_row_set_height (sheet->row_geometry, row, height);

  if (GTK_WIDGET_REALIZED (GTK_WIDGET (sheet)) )
    {
      draw_row_title_buttons (sheet);
      adjust_scrollbars (sheet);
      gtk_sheet_size_allocate_entry (sheet);
      gtk_sheet_range_draw (sheet, NULL);
    }
}

gboolean
gtk_sheet_get_attributes (const GtkSheet *sheet, gint row, gint col,
			  GtkSheetCellAttr *attr)
{
  GdkColor *fg, *bg;
  const GtkJustification *j ;
  const PangoFontDescription *font_desc ;
  const GtkSheetCellBorder *border ;
  GdkColormap *colormap;

  g_return_val_if_fail (sheet != NULL, FALSE);
  g_return_val_if_fail (GTK_IS_SHEET (sheet), FALSE);

  if (row < 0 || col < 0) return FALSE;


  attr->foreground = GTK_WIDGET (sheet)->style->black;
  attr->background = sheet->color[BG_COLOR];

  attr->border.width = 0;
  attr->border.line_style = GDK_LINE_SOLID;
  attr->border.cap_style = GDK_CAP_NOT_LAST;
  attr->border.join_style = GDK_JOIN_MITER;
  attr->border.mask = 0;
  attr->border.color = GTK_WIDGET (sheet)->style->black;
  attr->font_desc = GTK_WIDGET (sheet)->style->font_desc;

  attr->is_editable = g_sheet_model_is_editable (sheet->model, row, col);
  attr->is_visible = g_sheet_model_is_visible (sheet->model, row, col);


  colormap = gtk_widget_get_colormap (GTK_WIDGET (sheet));
  fg = g_sheet_model_get_foreground (sheet->model, row, col);
  if ( fg )
    {
      gdk_colormap_alloc_color (colormap, fg, TRUE, TRUE);
      attr->foreground = *fg;
    }

  bg = g_sheet_model_get_background (sheet->model, row, col);
  if ( bg )
    {
      gdk_colormap_alloc_color (colormap, bg, TRUE, TRUE);
      attr->background = *bg;
    }

  attr->justification =
    g_sheet_model_get_column_justification (sheet->model, col);

  j = g_sheet_model_get_justification (sheet->model, row, col);
  if (j)
    attr->justification = *j;

  font_desc = g_sheet_model_get_font_desc (sheet->model, row, col);
  if ( font_desc ) attr->font_desc = font_desc;

  border = g_sheet_model_get_cell_border (sheet->model, row, col);

  if ( border ) attr->border = *border;

  return TRUE;
}

static void
gtk_sheet_button_size_request	 (GtkSheet *sheet,
				  const GtkSheetButton *button,
				  GtkRequisition *button_requisition)
{
  GtkRequisition requisition;
  GtkRequisition label_requisition;

  label_requisition.height = DEFAULT_ROW_HEIGHT;
  label_requisition.width = COLUMN_MIN_WIDTH;

  requisition.height = DEFAULT_ROW_HEIGHT;
  requisition.width = COLUMN_MIN_WIDTH;


  *button_requisition = requisition;
  button_requisition->width = MAX (requisition.width, label_requisition.width);
  button_requisition->height = MAX (requisition.height, label_requisition.height);

}

static void
gtk_sheet_row_size_request (GtkSheet *sheet,
			    gint row,
			    guint *requisition)
{
  GtkRequisition button_requisition;

  gtk_sheet_button_size_request (sheet,
				 g_sheet_row_get_button (sheet->row_geometry, row),
				 &button_requisition);

  *requisition = button_requisition.height;

  sheet->row_requisition = *requisition;
}

static void
gtk_sheet_column_size_request (GtkSheet *sheet,
			       gint col,
			       guint *requisition)
{
  GtkRequisition button_requisition;

  GtkSheetButton *button = g_sheet_model_get_column_button (sheet->model, col);

  gtk_sheet_button_size_request (sheet,
				 button,
				 &button_requisition);

  gtk_sheet_button_free (button);

  *requisition = button_requisition.width;

  sheet->column_requisition = *requisition;
}


static void
gtk_sheet_forall (GtkContainer *container,
		  gboolean include_internals,
		  GtkCallback callback,
		  gpointer callback_data)
{
  GtkSheet *sheet = GTK_SHEET (container);

  g_return_if_fail (callback != NULL);

  if (sheet->button && sheet->button->parent)
    (* callback) (sheet->button, callback_data);

  if (sheet->entry_container && GTK_IS_CONTAINER (sheet->entry_container))
    (* callback) (sheet->entry_container, callback_data);
}


GSheetModel *
gtk_sheet_get_model (const GtkSheet *sheet)
{
  g_return_val_if_fail (GTK_IS_SHEET (sheet), NULL);

  return sheet->model;
}


GtkSheetButton *
gtk_sheet_button_new (void)
{
  GtkSheetButton *button = g_malloc (sizeof (GtkSheetButton));

  button->state = GTK_STATE_NORMAL;
  button->label = NULL;
  button->label_visible = TRUE;
  button->justification = GTK_JUSTIFY_FILL;

  return button;
}


void
gtk_sheet_button_free (GtkSheetButton *button)
{
  if (!button) return ;

  g_free (button->label);
  g_free (button);
}

static void
append_cell_text (GString *string, const GtkSheet *sheet, gint r, gint c)
{
  gchar *celltext = gtk_sheet_cell_get_text (sheet, r, c);

  if ( NULL == celltext)
    return;

  g_string_append (string, celltext);
  g_free (celltext);
}


static GString *
range_to_text (const GtkSheet *sheet)
{
  gint r, c;
  GString *string;

  if ( !gtk_sheet_range_isvisible (sheet, sheet->range))
    return NULL;

  string = g_string_sized_new (80);

  for (r = sheet->range.row0; r <= sheet->range.rowi; ++r)
    {
      for (c = sheet->range.col0; c < sheet->range.coli; ++c)
	{
	  append_cell_text (string, sheet, r, c);
	  g_string_append (string, "\t");
	}
      append_cell_text (string, sheet, r, c);
      if ( r < sheet->range.rowi)
	g_string_append (string, "\n");
    }

  return string;
}

static GString *
range_to_html (const GtkSheet *sheet)
{
  gint r, c;
  GString *string;

  if ( !gtk_sheet_range_isvisible (sheet, sheet->range))
    return NULL;

  string = g_string_sized_new (480);

  g_string_append (string, "<html>\n");
  g_string_append (string, "<body>\n");
  g_string_append (string, "<table>\n");
  for (r = sheet->range.row0; r <= sheet->range.rowi; ++r)
    {
      g_string_append (string, "<tr>\n");
      for (c = sheet->range.col0; c <= sheet->range.coli; ++c)
	{
	  g_string_append (string, "<td>");
	  append_cell_text (string, sheet, r, c);
	  g_string_append (string, "</td>\n");
	}
      g_string_append (string, "</tr>\n");
    }
  g_string_append (string, "</table>\n");
  g_string_append (string, "</body>\n");
  g_string_append (string, "</html>\n");

  return string;
}

enum {
  SELECT_FMT_NULL,
  SELECT_FMT_TEXT,
  SELECT_FMT_HTML
};

static void
primary_get_cb (GtkClipboard     *clipboard,
		GtkSelectionData *selection_data,
		guint             info,
		gpointer          data)
{
  GtkSheet *sheet = GTK_SHEET (data);
  GString *string = NULL;

  switch (info)
    {
    case SELECT_FMT_TEXT:
      string = range_to_text (sheet);
      break;
    case SELECT_FMT_HTML:
      string = range_to_html (sheet);
      break;
    default:
      g_assert_not_reached ();
    }

  gtk_selection_data_set (selection_data, selection_data->target,
			  8,
			  (const guchar *) string->str, string->len);
  g_string_free (string, TRUE);
}

static void
primary_clear_cb (GtkClipboard *clipboard,
		  gpointer      data)
{
  GtkSheet *sheet = GTK_SHEET (data);
  if ( ! GTK_WIDGET_REALIZED (GTK_WIDGET (sheet)))
    return;

  gtk_sheet_real_unselect_range (sheet, NULL);
}

static void
gtk_sheet_update_primary_selection (GtkSheet *sheet)
{
  static const GtkTargetEntry targets[] = {
    { "UTF8_STRING",   0, SELECT_FMT_TEXT },
    { "STRING",        0, SELECT_FMT_TEXT },
    { "TEXT",          0, SELECT_FMT_TEXT },
    { "COMPOUND_TEXT", 0, SELECT_FMT_TEXT },
    { "text/plain;charset=utf-8", 0, SELECT_FMT_TEXT },
    { "text/plain",    0, SELECT_FMT_TEXT },
    { "text/html",     0, SELECT_FMT_HTML }
  };

  GtkClipboard *clipboard;

  if (!GTK_WIDGET_REALIZED (sheet))
    return;

  clipboard = gtk_widget_get_clipboard (GTK_WIDGET (sheet),
					GDK_SELECTION_PRIMARY);

  if (gtk_sheet_range_isvisible (sheet, sheet->range))
    {
      if (!gtk_clipboard_set_with_owner (clipboard, targets,
					 G_N_ELEMENTS (targets),
					 primary_get_cb, primary_clear_cb,
					 G_OBJECT (sheet)))
	primary_clear_cb (clipboard, sheet);
    }
  else
    {
      if (gtk_clipboard_get_owner (clipboard) == G_OBJECT (sheet))
	gtk_clipboard_clear (clipboard);
    }
}<|MERGE_RESOLUTION|>--- conflicted
+++ resolved
@@ -723,13 +723,8 @@
     case PROP_ROW_GEO:
       gtk_sheet_set_row_geometry (sheet, g_value_get_pointer (value));
       break;
-<<<<<<< HEAD
     case PROP_HAXIS:
       gtk_sheet_set_horizontal_axis (sheet, g_value_get_pointer (value));
-=======
-    case PROP_COL_GEO:
-      gtk_sheet_set_column_geometry (sheet, g_value_get_pointer (value));
->>>>>>> bfa3bb62
       break;
     case PROP_MODEL:
       gtk_sheet_set_model (sheet, g_value_get_pointer (value));
@@ -1292,30 +1287,6 @@
 }
 
 
-<<<<<<< HEAD
-/* Call back for when the column titles have changed.
-   FIRST is the first column changed.
-   N_COLUMNS is the number of columns which have changed, or -1, which
-   indicates that the column has changed to its right-most extremity
-*/
-static void
-column_titles_changed (GtkWidget *w, gint first, gint n_columns, gpointer data)
-{
-  GtkSheet *sheet = GTK_SHEET (data);
-  gboolean extremity = FALSE;
-
-  if ( n_columns == -1 )
-    {
-      extremity = TRUE;
-      n_columns = psppire_axis_unit_count (sheet->haxis) - 1 ;
-    }
-
-  if ( extremity)
-    gtk_sheet_column_title_button_draw (sheet, -1);
-}
-
-=======
->>>>>>> bfa3bb62
 void
 gtk_sheet_change_entry (GtkSheet *sheet, GtkType entry_type)
 {
@@ -1377,45 +1348,6 @@
 			    guint width);
 
 
-<<<<<<< HEAD
-static void
-gtk_sheet_autoresize_column (GtkSheet *sheet, gint column)
-{
-  gint text_width = 0;
-  gint row;
-
-  g_return_if_fail (sheet != NULL);
-  g_return_if_fail (GTK_IS_SHEET (sheet));
-  if (column >= psppire_axis_unit_count (sheet->haxis) || column < 0) return;
-
-  for (row = 0; row < g_sheet_row_get_row_count (sheet->row_geometry); row++)
-    {
-      gchar *text = gtk_sheet_cell_get_text (sheet, row, column);
-      if (text && strlen (text) > 0)
-	{
-	  GtkSheetCellAttr attributes;
-
-	  gtk_sheet_get_attributes (sheet, row, column, &attributes);
-	  if (attributes.is_visible)
-	    {
-	      gint width = STRING_WIDTH (GTK_WIDGET (sheet),
-					 attributes.font_desc,
-					 text)
-		+ 2 * COLUMN_TITLES_HEIGHT + attributes.border.width;
-	      text_width = MAX (text_width, width);
-	    }
-	}
-      dispose_string (sheet, text);
-    }
-
-  if (text_width > psppire_axis_unit_size (sheet->haxis, column) )
-    {
-      gtk_sheet_set_column_width (sheet, column, text_width);
-    }
-}
-
-=======
->>>>>>> bfa3bb62
 void
 gtk_sheet_show_column_titles (GtkSheet *sheet)
 {
@@ -2327,16 +2259,11 @@
   gtk_sheet_draw_border (sheet, sheet->range);
 }
 
-static void gtk_sheet_set_cell (GtkSheet *sheet, gint row, gint col,
-				GtkJustification justification,
-				const gchar *text);
-
-
 static inline gint
 safe_strcmp (const gchar *s1, const gchar *s2)
 {
   if ( !s1 && !s2) return 0;
-  if ( !s1) return - 1;
+  if ( !s1) return -1;
   if ( !s2) return +1;
   return strcmp (s1, s2);
 }
@@ -2361,6 +2288,9 @@
   model = gtk_sheet_get_model (sheet);
 
   old_text = g_sheet_model_get_string (model, row, col);
+
+  if (0 != safe_strcmp (old_text, text))
+    g_sheet_model_set_string (model, text, row, col);
 
   if ( g_sheet_model_free_strings (model))
     g_free (old_text);
@@ -2613,6 +2543,8 @@
   sheet->active_cell.col = -1;
 
   text = gtk_entry_get_text (GTK_ENTRY (gtk_sheet_get_entry (sheet)));
+
+
 
   if (text && strlen (text) > 0)
     {
@@ -4868,16 +4800,6 @@
   g_return_if_fail (first >= min_visible_column (sheet));
   g_return_if_fail (last <= max_visible_column (sheet));
 
-<<<<<<< HEAD
-  button = g_sheet_model_get_column_button (sheet->model, column);
-  allocation.y = 0;
-  allocation.x = psppire_axis_pixel_start (sheet->haxis, column) + CELL_SPACING;
-  allocation.x -= sheet->hadjustment->value;
-
-  allocation.height = sheet->column_title_area.height;
-  allocation.width = psppire_axis_unit_size (sheet->haxis, column);
-  is_sensitive = g_sheet_model_get_column_sensitivity (sheet->model, column);
-=======
   region =
     gdk_drawable_get_visible_region (GDK_DRAWABLE (sheet->column_title_window));
 
@@ -4889,23 +4811,19 @@
       gboolean is_sensitive = FALSE;
 
       GtkSheetButton *
-	button = g_sheet_column_get_button (sheet->column_geometry, col);
+	button = g_sheet_model_get_column_button (sheet->model, col);
       allocation.y = 0;
-      allocation.x =
-	g_sheet_column_start_pixel (sheet->column_geometry, col)
+      allocation.x = psppire_axis_pixel_start (sheet->haxis, col)
 	+ CELL_SPACING;
       allocation.x -= sheet->hadjustment->value;
 
       allocation.height = sheet->column_title_area.height;
-      allocation.width =
-	g_sheet_column_get_width (sheet->column_geometry, col);
-      is_sensitive =
-	g_sheet_column_get_sensitivity (sheet->column_geometry, col);
+      allocation.width = psppire_axis_unit_size (sheet->haxis, col);
+      is_sensitive = g_sheet_model_get_column_sensitivity (sheet->model, col);
 
       draw_button (sheet, sheet->column_title_window,
 		   button, is_sensitive, allocation);
     }
->>>>>>> bfa3bb62
 
   gdk_window_end_paint (sheet->column_title_window);
 }
